## [Unreleased]
<<<<<<< HEAD
 - Added **Full Incident Enrichment** instance parameter. Clear this checkbox to disable QRadar offense enrichment performed in fetch-incidents. This might help if you encounter a timeout while fetching new incidents.
 - Added **Upload Indicators** command which allows to add indicators from Demisto to QRadar reference set 
 - Added to **update-reference-set-value** an option to set a list of values and not just a single value
=======


## [20.1.2] - 2020-01-22
Added **Full Incident Enrichment** instance parameter. Clear this checkbox to disable QRadar offense enrichment performed in fetch-incidents. This might help if you encounter a timeout while fetching new incidents.

>>>>>>> 74d88bea

## [20.1.0] - 2020-01-07
Fixed an issue with ***fetch-incidents*** which caused incident name to be cut short if it had newlines in its description.

## [19.12.1] - 2019-12-25
Fixed an issue in which the ***qradar-get-assets*** command failed when a user would supply a value for the *fields* parameter.

## [19.11.1] - 2019-11-26
Fixed an issue in ***get-search-results*** command output.

## [19.10.2] - 2019-10-29
  - Fixed an issue in which ***fetch-incidents*** failed while enriching fetched offenses with source and destination IP addresses.
  - Fixed an issue in which ***qradar-delete-reference-set-value*** failed to delete reference sets with the "\\" character in their names.

## [19.9.1] - 2019-09-18
  - The *note_id* argument is now optional in the ***qradar-get-note*** command. If the *note_id* argument is not specified, the command will return all notes for the the offense.
  - Fixed an issue when closing an offense with the ***qradar-update-offense*** command, in which a user would specify a close reason, but an error was returned specifying that there was no close reason.  

## [19.9.0] - 2019-09-04
  - Fixed an issue in which the ***qradar-get-search-results*** command failed when the root of the result contained a non-ascii character.
  - Fixed an issue in which the ***qradar-offense-by-id*** command failed if an SEC header was missing when trying to get an offense type.

## [19.8.2] - 2019-08-22
  - Fixed an issue in which users would receive an error message for missing SEC headers.
Fixed an issue in which the qradar-get-search-results command would fail if the root of the result contained a non-ascii character

## [19.8.0] - 2019-08-06
  - Fixed an issue in which the fetch incidents function would fail when there were non-ASCII characters in the data.
  - Fixed an issue in which the fetch incidents function would ignore the filter if the maximum number of offenses set in the instance configuration were fetched in a single fetch.
  - Improved error messages for fetch-incidents.
  - Added the *Required Permissions* information in the detailed description section.<|MERGE_RESOLUTION|>--- conflicted
+++ resolved
@@ -1,15 +1,10 @@
 ## [Unreleased]
-<<<<<<< HEAD
- - Added **Full Incident Enrichment** instance parameter. Clear this checkbox to disable QRadar offense enrichment performed in fetch-incidents. This might help if you encounter a timeout while fetching new incidents.
- - Added **Upload Indicators** command which allows to add indicators from Demisto to QRadar reference set 
- - Added to **update-reference-set-value** an option to set a list of values and not just a single value
-=======
-
+- Added **Upload Indicators** command which allows to add indicators from Demisto to QRadar reference set 
+- Added to **update-reference-set-value** an option to set a list of values and not just a single value
 
 ## [20.1.2] - 2020-01-22
 Added **Full Incident Enrichment** instance parameter. Clear this checkbox to disable QRadar offense enrichment performed in fetch-incidents. This might help if you encounter a timeout while fetching new incidents.
 
->>>>>>> 74d88bea
 
 ## [20.1.0] - 2020-01-07
 Fixed an issue with ***fetch-incidents*** which caused incident name to be cut short if it had newlines in its description.
