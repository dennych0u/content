commonfields:
  id: IntSights
  version: -1
name: IntSights
display: IntSights
category: Data Enrichment & Threat Intelligence
image: data:image/png;base64,iVBORw0KGgoAAAANSUhEUgAAAHgAAAAyCAYAAACXpx/YAAAAAXNSR0IArs4c6QAAEZVJREFUeAHtWnl8VcW9n5lzzt2zy5JVQESFGmxAa0BZAgIpiIokUNDWpWBVhIcSEE3CfRhlUXGhboiCD0UkVooboEkM+IpWQCpbBUHRkIUEyN3v2eZMf3OTqzfhopS+z9M/zsD5nLmz/Gbm+5vfeoKQWUwETARMBEwETARMBEwETARMBEwETARMBEwETARMBEwETARMBEwETARMBEwETARMBEwEzoQAPlMHbx9WVOSiPqkvRcZFBLNMLAgS1I8Tig5RRvd8sqXy1I/NN/t+fgTiMviq307qYzA0nRnGdYyxC0RRwohgxP/xYhgGYtRoAKa/aWD89PZNbxz5+Y9i7iAeAh0YPAy5RWXMgRKMETxCCkIsMsegeis2jIMGM+p5AyZCOkLkYtFiSdV1zYcMdu8nH1S+FG8Bs+3nReB7Bufm3ux0ZaovYUwmgeQiDFwGxv4dhbxP2RNztne9Y7FmdZ1n1xhiFiUY+m51mSDX770MuRL+hEXrOIOyhZ9seWPBz3ucn179nqe/svJRy2deqPz06Pgj3G4moqFIXDAMKYBTmxTEH/r/1upe9Y2t4dIedMVArMUuGmUwGVxYvAqk9veGQRHDLIQUZV7WuFkbbJcMu9FQApMMSi8Gde3ChDFQ1QGEhaOi3V6FNGXjkadvTQG+P4EE8Zntm9c/HbtAbH3IqMnZKqYrQDP4shPx7QdQkSolHn0JC2I60pXtu1+eXx47Plrv/8dFkwSLc5oRCm75x+r5j45euvnPBrZdgmgMj5jBVUt0CkKCgASkzd5cUrgH9o1LtzZMFrB0M5iWi2CvjAjCIVBQlaS55TV3cT+VT3ywunGOKzmlIOhtfr6iIOftH4ghNGfLF84ER5cJhi6MZ8gALLADI+YBzD7XqLb+kZGZH8aOn191LE0k5AUA09As9jsWX53cGtvP66XVdfc4U7oUBj1t65XWNKwUsJBJmR4ZyvjlofxYADkvIHRwFoWJ2p2PDOnROHt7nd2li7fDGhPBbp7PGFJg/l5M9DXuoZmR/Yt83qCxxVMQIxHmwqEDJKxM6LlgY7Ph832ADLVvm/0l7RYYLixDVmhLYzodoFPjvp6z17526rN3pp7atubuq0dPueLjLWs/43RPKwZzCRIZwwzqaWlxil16dNG96JsCTEgGEi0j8qYt2v35i/M3dJ6HNdJbdFhGKCTcxPuAPb8RJGGggSPbh3O3MZZxJrcXQgiiciiFM7f8o/o/2xyJd1FVAbzoYcxgRUIKRautUDkvdWrJe803PTq2axPgN1C0WgsRJR2YVbal7jfYbntGsDoGCFZA0e9VGcJhWLiHLTEhj4RDfyyvbawMKXjGY6O7N/MtEIfNhmX1WgNsG2HarOi+Yt9YIJfFrgfrFxBJ6oloOz/hkmKpzeeBQ0e0KtU0lYVttjlbmpz2kF5pS0oqDPu9IJXsMMx3ijbbRDjzxLKPGleHVTyD5BcV2ZnG5kFjBCiDqnMzSjceNDytm0SLrS8Hjek6YobuN3S9BZ5TIM2UCCKocNAGBhUxo39IGTB6bVaR+xUm+zILC++JqMHYw/A6gArkqA4r/SB6GClMb9MqDAlPDp6xJKPzPIoNHaZBM4sMpCKZqhtynhxS8nRDG0A15Z98jsG06bwt0s7CecdPWXcuqDk2RrK57tLlcJOu0RGefaFfCd8p/bRQaKgaCByAWys4sdp+U5imK7A10i5CQNO9rfEKZJXes9gcA9SAf3s46J0M+71Y1kkfXWP9wl7vLF1T62yu5CKHBW2Ey9Kd70UKAKIMyaDtZM0PtTgFGxjWU7nGBDlFAAQr1KmaKyMlV9HkK3RZroP9wNHD1/G2MKO5YV0f0Jx27JhV0O+wJ6cVygHfXsPQ85oPN14qnJAuUdTgjTrV6kFLiUQWiCh6cJ5OWD+QSgCIHvy06q8v9Lq7da3kSk5XA54vkIHWGbpS3RBCR70ncSghVSA5STiHauECzMgtgmTN05UwIqLlQql7z1WZUytG+zbMj3Oc+E38XsHKOix+nIjWnJAiPw4jp8ATFxROpfq+kYf4O1quWbIpyH0GkQr/rCofszvazt/XFzaMsNgdKCT7/1IxIrsmpm/bnC2HhysHmfdM9ti9vtmladqL9oTkNDXge8V/Qr/zieLscAwNLq1fllZ/957s97xrcSZcaSDvWGg7J4dzaUHmwShtt/sjkQ7po0RQsKL9SwZnH4n28XfZRw0jI36SoT/7yMjsPe19XADeerC67u8Pj8iOOMSEYtwfpBG0XMSp2n7TZtYNxGyU7vfMa9yTMvD1ialL+mah84b3IiU3XI6XXdPLuOOibmHt9RvOW96wxzuYUWUheNVwiVTQspYeOC3r4U2b3o/YtPZFz+LFkCThuVSTWzCRJg+YvuT3ZzGpbQioYLhobTqNoTZJjJkM+tHPnUbGxL7cEYnpQo+N7t18JuZGxnVTJ9gTknLVoG9fKA3f3Ym535OqGJFzBFTnzboSuFbceuiV7zvaK5I1vgR3Hhf72zuqt2TA0XgbDVBQ1J2KgbiOAOkgeZ16UJS5vF0kIk6NigpYdBlI5sDvstduTH2mrOZY/yG1x5+DYfmiRYDh0AMDdJX9d2l14/LspPqyOwb2XDBlQwsWJHsZl2Rg9vVTNjTmrb0B7eq88Jl+w+0SsWHZgZk8H+orwQAsvfzOJz7e8dzsr88052zbDZX+Jejz3Gd1OIar5+OqsqqG52VFrOI296doUIrGW7kpwvTlx/pnBX9s/MOjcnaeqd/CqNW9f78Fob4xQw5AygjFeIUxXWdRxUhbo4YDRSBU08q3NnVFOnpJDSv/u3jc+R2cORHU8kkMzgq/DSK2Xip70X6E0nY+UFWXi7BYLUhSmq7IHZYEJjisLte8el9Gdzdjt9WuRo+kJ5yagEWxnyBZRE3Wx8GEs2YwJ86Q7tj98ryXf33bkvGizTFeV0LLhw1zX1db625zKTvs4Ox/PDI6Z19pVUOxrsmPw54Hw94Ho4D35ILa41uopr5YcU12bWdqIBWROw/KoZcqhxBTjA5ngTMTfWv9LIylDKZBSiimCBYLeAzhVxVRbxDB8IA7l6gzowYfTwY72xAzMhkwR924UJxLWTji/HfKquumYcHmtrmSrqNUvw62fQzO9bZhaCseKsj6gtMFt0fcC44POFHggRI8sOn5G/tUFmNq0UQfuOffgkRGnK/YTYDlhuhIhoiDHXBjbJy6HwtMMCoFUQI63F/A/WPHn02dGRE1y5BdmEmVcBORrL/19rLdeTZzf2pMxciMzae+8+XDjZ+s+H1vgF4zrK7EKcRqqyn9sG5p0fr1XD3FK4RzAdmEDpcM5BBOTWa5ks6b40hOLml7kkosTnuJ1eGcQzV8CcNqZA7XeXB7u0NmIb3Dw3A69Dg4+XMtD43IXhkOBgbKAe90TQ6+B7RSbAlJdwmC5W+gYSPYkXBLwucgvQfhZoN6xTYqiY9xz9pdmH5Uw2gMlZWVcJwAhBRIstnBmQImMnoAPNdJD4/MXDpoTFF+wq/G3GRxpOwCbQB9YBcYSz7XTe9+Zs63cPB7IyGPQB7Ku2lRb7hoP3jd50h4+U0X+hYO7f7GwoLuk+WgnBsKeOZCBBC2uBJL+qQNmhBLFuLciO0DJ+YYPzNWjX6x/UU8djDYNL/vZFHI0/aEfacmKcFAPVwiJGBUhxUBLgf3x6nfQMIgNSz26fDIYh/QE+skwPU/KY+O7dm0cFj3F+Fs4yAEzQ17PU9A+tiBRfJUyQfHLhN37VoRGlRY9BQw+FkeihAiDEd+Yx0kJWYsGpJeB4tPc++QFzE9OBCY5xKcrq9aEm2fLb8QK/ljikcDEqsMnc6Cw8C54Bf/T5DvP9n07pVzXwdVXSjYHDdTI7QcdMjffsSp/reX4qDApEfBE80AgP9LDwe551t5GiHGNsN9HQvx6h/Wr2cvF4Nm42Pas1cfxo6f/35jX4tLSNNV9biG7fsMxWsXbVYuNAYTjcZHR6a3xI7ndVg/CMQ6N5/zb/fV3bjPcm9ZTX1fe2LqaJG2FhM3ZDgu/tNDrzJVeVsA1cszWcDs8Rpmn141elJF/qjJg9ZMLgi489PecQ9Ke3Pj9KtadtxV/Dtg7rug098HC0Tqtn74Lg37RnHucpUOJP5xzrtsn6gRvQTs8NeICGNALUyH+PucSM7f1tjFve3EXJ4Y6EwAGyjiOIE0xlWUoRBeF/Z5vrU4Egbv7dpU3nl+9DenLViN5TZnog20zZol16R6nZLrewdK90PGIk6BPNU5c3f+loaLy2sbZschC2YSRQw7Bg9LdENEfPOm8/O6XT9zceOGZRCKOsfRCJNRBiPkQUTpg10vyPB07V3EPS0LqN9ELIJryfcGuNCQd+awGpZDPa1TMYRKIOUapDP+Gm/hf6dt38oHjw+YvngmuAYbkUCyz0WC5314JImoxvvWFNdASj35pTX191cUZBxyw+ZpVeNgOMetOmS3IKe5Od7eHr824wSkHGdABuxNyWIrL69puoDoxpNIQQfQuHQ59PYJp8WlXI5FVm5zpAwNelv3QxJmaTxa/5dtEHdfAJrhI8nm7A4Zq14Qoy7modELO5lUH2yYABmBUUogoIOqfhMMLwQngRN77Vn9p+XctmyZHjhZCkxs5ZIYsaegQsATTAa11B2eVJCoCHMZhegs5J3es3zzVsPneR2akwSLjTtZ69YWd40rwfCZEYjx/CIk69sLkBeBPnfyTrvNu1bc/x5BxrNEkPge4IkfVjDCBIi0QBd11Hdft+4KgPu3Ugn6/RDPXg9r7y6tavxMr27YCTO2gmRmKCH/G1KLZwPfDtx8SP1AyEnBfraXRSOz3tV1eQrV9QZ7UupUw0J2UAfaq9c0fG5JUPdLVnu13Zk8VAn6doBgTACzFquKOVbfnzVKM/qGDBZPNcGQH9aL9vE3AMKxIdTW8Vzid7QeeLMKLqcBHvQM0Lh7IY/9aZ23aTch1nXgLzkgLl/y0NDM3ZGDVBZnn6Ky/JxoT1l1YekmjzU5e7gRbJ0LKbltAHwzOB2QUYF0IWNBeB+CHO9y5G/O7z3/7S+Rz1sL4P6aM4CqoYMqRvNiNxlbB+xU2NhXAPTXdrtm2PPCPJQ/SnV6FDzw+I4UMcognKkFST4KiWSeOYpTWB34D9/ANekQc1QWF9OK4VkvqJo2TAn4/gf43wKeQn+4qH3h+TLs9zwgfqveEv3YAHq0gerqYThvhz9kqCjIfktWtHxQ1w+DVv0CLlIXALUfwUIC1bVPwt7W2bLXMwIuww8ZNmbTgYGHwFk8JAchoo5TIEHTCIw4DGa6w3p8aOtBHfQjOwKCdIiQmNQu9Llv7SmDJnpAU9UxSsi3UcCiAmcbAFj2hNBmpxoK3F5xTUYZp9NBaqZuaCxEgv1NcJUPCTbnkyzk3Va35oFw6OA+O7YrotPpVF1DZmmJV46/wFCD0xjVfgdfZeCjiQjJD/lLuAcTX5+YDnH0mYqb5Oa+ZZckie3atYszgw2Y7nZoYSfesyYIv90Qq51eIB4WW7p0sSkBqh3eNPO0i5C/bL092JBELnrMK1ei4rhgcqpzN7YkOCx6GoSurL5ZOb4agIpdrWj9fktWVqKQ9MFhze0eHtfoRz4VDqrriuxWWyDEAtGPC7F0InUIot2rj0Zy8u5beihcU3YeMx1UqlM9Jp5pvVsg85biFPGyoixIQJ0+P0rv/o89KWJIThbhtu0PZDbyMDfa14HBvHHSuqYrBbt9pcWR2E/2nQyDTt0Pn96+BfIK7DANrO5FoCl7cHXMbbAOaS0C+WpV95eAJqiPEjbfvwwETmMw31bhq18lptpTp4Gdug2+d/YV7S7Oy4iR4oaKqjL/s50WYHqtztQV62/sVvXLOI65i84IxGVwdBBXEeHEhEvhi1o/p9XoB98FXX6V8A/oh3WrdW/lWNdP5nOjtMy3iYCJgImAiYCJgImAiYCJgImAiYCJgImAiYCJgImAiYCJgImAiYCJgImAiYCJgImAiYCJwC8NgX8B2Q9fVCVvfYQAAAAASUVORK5CYII=
description: Use IntSights to manage and fetch alerts
detaileddescription: 'The credentials username is your user ID and the password is
  the API key. '
configuration:
- display: Server URL (e.g. https://192.168.0.1)
  name: server
  defaultvalue: https://api.intsights.com/
  type: 0
  required: true
- display: Credentials
  name: credentials
  defaultvalue: ""
  type: 9
  required: true
- display: 'Alert type to fetch as incidents, allowed: "AttackIndication", "DataLeakage",
    "Phishing", "BrandSecurity", "ExploitableData", "VIP"'
  name: type
  defaultvalue: ""
  type: 0
  required: false
- display: Trust any certificate (unsecure)
  name: insecure
  defaultvalue: "false"
  type: 8
  required: false
- display: Use system proxy settings
  name: proxy
  defaultvalue: "false"
  type: 8
  required: false
- display: Fetch incidents
  name: isFetch
  defaultvalue: ""
  type: 8
  required: false
- display: Incident type
  name: incidentType
  defaultvalue: ""
  type: 13
  required: false
script:
  script: |-
    import requests
    import json
    import base64
    from datetime import datetime

    from requests.packages.urllib3.exceptions import InsecureRequestWarning
    requests.packages.urllib3.disable_warnings(InsecureRequestWarning)

    URL = demisto.getParam('server')
    if URL[-1] != '/':
        URL += '/'

    if not demisto.getParam('proxy'):
        del os.environ['HTTP_PROXY']
        del os.environ['HTTPS_PROXY']
        del os.environ['http_proxy']
        del os.environ['https_proxy']

    VALIDATE_CERT = not demisto.params().get('insecure', True)

    id_and_api_key = demisto.getParam('credentials')['identifier'] + ':' + demisto.getParam('credentials')['password']
    encoded_auth_key = base64.b64encode(id_and_api_key.encode("utf-8"))
    HEADERS = {'Authorization': 'Basic ' + encoded_auth_key, 'Content-Type': 'application/json', 'Account-Id': demisto.getParam('credentials')['identifier']}

    IOC_TYPE_TO_DBOT_TYPE = {
        'IpAddresses': 'ip',
        'Urls': 'url',
        'Domains': 'domain',
        'Hashes': 'hash'
    }


    def req(method, path, json_data=None, params=None):
        """
        Send the request to IntSights and return the JSON response
        """
        r = requests.request(method, URL + path, headers=HEADERS, json=json_data, params=params, verify=VALIDATE_CERT)
        if r.status_code < 200 or r.status_code > 299:
            if not (r.text == 'SeverityNotChanged' or r.text == 'TagExist' or r.text == 'IocBlocklistStatusNotChanged'):
                return_error('Error in API call to IntSights service %s - [%d] %s' % (path, r.status_code, r.text))
        return r

    def convert_iso_string_to_python_date(date_in_iso_format):
        iso_format = "%Y-%m-%dT%H:%M:%S"
        date_in_python_format = datetime.strptime(date_in_iso_format, iso_format)
        return date_in_python_format

    def convert_python_date_to_unix_millisecond(python_date_object):
        timestamp_in_unix_millisecond = date_to_timestamp(python_date_object, 'datetime.datetime')
        return timestamp_in_unix_millisecond

    def increase_iso_by_x_days(date_in_iso_format, num_of_days):
        iso_format = "%Y-%m-%dT%H:%M:%S"
        date_in_python_format = convert_iso_string_to_python_date(date_in_iso_format)
        new_date_in_python_format = date_in_python_format + timedelta(days = int(num_of_days))
        new_date_in_iso_format = new_date_in_python_format.isoformat()
        return new_date_in_iso_format

    def remove_milliseconds_from_iso(date_in_iso_format):
        date_parts_arr = date_in_iso_format.split('.')
        date_in_iso_without_milliseconds = date_parts_arr[0]
        return date_in_iso_without_milliseconds

    def increase_timestamp_by_x_days(date_in_unix_ms_timestamp, num_of_days):
        date_in_iso = timestamp_to_datestring(date_in_unix_ms_timestamp)
        date_in_iso_without_ms = remove_milliseconds_from_iso(date_in_iso)
        date_in_iso_plus_x_days = increase_iso_by_x_days(date_in_iso_without_ms, num_of_days)
        timestamp_in_unix_ms_plus_x_days = date_to_timestamp(date_in_iso_plus_x_days)
        return timestamp_in_unix_ms_plus_x_days

    def update_params_with_end_and_start_date(params, oldest_day_to_search_in_unix_timestamp, now_date_in_unix_timestamp):
        params['foundDateFrom'] = oldest_day_to_search_in_unix_timestamp
        params['foundDateTo'] = now_date_in_unix_timestamp
        params['sourceDateFrom'] = oldest_day_to_search_in_unix_timestamp
        params['sourceDateTo'] = now_date_in_unix_timestamp

    def update_params_with_delta_arg(params, time_delta_in_days_int):
        now_date_in_iso = datetime.utcnow().isoformat()
        now_date_in_iso_without_ms = remove_milliseconds_from_iso(now_date_in_iso)
        now_date_in_unix_timestamp = date_to_timestamp(now_date_in_iso_without_ms)
        oldest_day_to_search_in_unix_timestamp = increase_timestamp_by_x_days(now_date_in_unix_timestamp, -1*time_delta_in_days_int)
        update_params_with_end_and_start_date(params, oldest_day_to_search_in_unix_timestamp, now_date_in_unix_timestamp)
        del params['time-delta']


    def update_params_dict_according_to_delta_arg(params, time_delta_in_days_int):
        if 'foundDateFrom' in params or 'foundDateTo' in params:
            demisto.debug("ERROR in get_alerts() - can't use found-date-to or found-date-from arguments with time-delta argument")
            return_error("Error: can't assign delta when assigned both found-date-to or found-date-from")
        else:
            update_params_with_delta_arg(params, time_delta_in_days_int)
        return params


    def handle_filters():
        """
        Apply filters to alert list
        """
        argsConversion = {
            'alert-type':'alertType',
            'source-type':'sourceType',
            'network-type':'networkType',
            'source-date-from':'sourceDateFrom',
            'source-date-to':'sourceDateTo',
            'found-date-from':'foundDateFrom',
            'found-date-to':'foundDateTo',
            'is-flagged':'isFlagged',
            'is-closed':'isClosed',
            'source-ID': 'sourceId',
            'first-seen-from': 'firstSeenFrom',
            'first-seen-to': 'firstSeenTo',
            'last-seen-from': 'lastSeenFrom',
            'last-seen-to': 'lastSeenTo',
            'value': 'iocValue',
        }
        params = {}
        for k in demisto.args():
            if demisto.getArg(k):
                params[argsConversion.get(k) or k] = demisto.getArg(k)
        if demisto.getArg('time-delta'):
            time_delta_in_days = demisto.getArg('time-delta')
            update_params_dict_according_to_delta_arg(params, int(time_delta_in_days))
        return params


    def get_alerts_helper(params):
        demisto.info("Executing get_alerts")
        resp = req('GET', 'public/v1/data/alerts/alerts-list', params=params)
        if resp.status_code == 204:
            r = []
        else:
            r = resp.json()

        alerts_HR = []
        alerts_ctx = []
        for alert_id in r:
            alert_informationHR, alert_informationCtx = get_alert_by_id_helper(alert_id)
            alerts_HR.append(alert_informationHR)
            alerts_ctx.append(alert_informationCtx)
        return alerts_HR, alerts_ctx


    def extract_mail(replies):
        mails = []
        for reply in replies:
            mails.append(reply.get('Email'))

        return '\n'.join(mails)


    def extract_remediation(remidiations):
        remdies = []
        string_format = "{0} - Status: {1}"
        for remdy in remidiations:
            remdies.append(string_format.format(remdy.get('Value'), remdy.get('Status')))

        return '\n'.join(remdies)


    def hash_identifier(hash_val):
        if md5Regex.match(hash_val):
            return 'MD5'
        elif sha1Regex.match(hash_val):
            return 'SHA1'
        elif sha256Regex.match(hash_val):
            return 'SHA256'
        return 'Unknown'


    def extract_tags(tags):
        pretty_tags = []
        string_format = "ID: {0} - Name: {1}"
        for tag in tags:
            pretty_tags.append(string_format.format(tag.get('_id'), tag.get('Name')))
        return pretty_tags


    def get_alerts():
        """
        Gets all alerts and returns as a list.
        """
        alerts_HR, alerts_ctx = get_alerts_helper(handle_filters())

        demisto.results({
            'Type': entryTypes['note'],
            'EntryContext': {'IntSights.Alerts(val.ID === obj.ID)':alerts_ctx},
            'Contents': alerts_ctx,
            'HumanReadable': tableToMarkdown('IntSights Alerts', alerts_HR, ['ID', 'Severity', 'Type', 'FoundDate', 'SourceType', 'SourceURL', 'SourceEmail', 'SourceNetworkType', 'IsClosed', 'IsFlagged', 'Images', 'Tags', 'Description', 'Title', 'TakedownStatus', 'SubType'], removeNull=False),
            'ContentsFormat': formats['json']
        })


    def alert_to_readable(r, parse_tags):
        """
        Convert alert to readable format
        """

        readable = {
            'ID': demisto.get(r,'_id'),
            'Severity': demisto.get(r,'Details.Severity'),
            'Type': demisto.get(r,'Details.Type'),
            'FoundDate': demisto.get(r,'FoundDate'),
            'SourceType': demisto.get(r,'Details.Source.Type'),
            'SourceURL': demisto.get(r,'Details.Source.URL'),
            'SourceEmail': demisto.get(r,'Details.Source.Email'),
            'SourceNetworkType': demisto.get(r,'Details.Source.NetworkType'),
            'IsClosed': demisto.get(r,'IsClosed'),
            'IsFlagged': demisto.get(r,'IsFlagged'),
            'Assets': demisto.get(r,'Assets'),
            'Images': demisto.get(r, 'Details.Images'),
            'Description': demisto.get(r, 'Details.Description'),
            'Title': demisto.get(r, 'Details.Title'),
            'TakedownStatus': demisto.get(r, 'TakedownStatus'),
            'SubType': demisto.get(r, 'Details.SubType')
        }

        tags = demisto.get(r, 'Details.Tags')
        if parse_tags:
            readable['Tags'] = extract_tags(tags)
        else:
            readable['Tag'] = []
            for tag in tags:
                readable['Tag'].append({'ID': tag.get('_id'), 'Name': tag.get('Name')})

        return readable


    def get_alert_by_id_helper(alert_id):
        """
        Helper for getting details by ID
        """
        r = req('GET', 'public/v1/data/alerts/get-complete-alert/' + alert_id).json()
        return alert_to_readable(r, True), alert_to_readable(r, False)


    def get_alert_by_id():
        """
        Get alert details by id
        """
        alert_id = demisto.getArg('alert-id')
        activity_hr, activity_ctx = get_alert_by_id_helper(alert_id)
        demisto.results({
            'Type': entryTypes['note'],
            'EntryContext': {'IntSights.Alerts(val.ID === obj.ID)':activity_ctx},
            'Contents': activity_hr,
            'HumanReadable': tableToMarkdown('IntSights Alert Details', [activity_hr], ['ID', 'Severity', 'Type', 'FoundDate', 'SourceType', 'SourceURL', 'SourceEmail', 'SourceNetworkType', 'IsClosed', 'IsFlagged', 'Images', 'Tags', 'Description', 'Title', 'TakedownStatus', 'SubType']),
            'ContentsFormat': formats['json']
        })


    def get_alert_image():
        """
        Retrieves the alert image by image_id
        """
        image_id = demisto.getArg('image-id')
        r = req('GET', 'public/v1/data/alerts/alert-image/' + image_id)
        demisto.results(fileResult(image_id + '-image.jpeg', r.content))


    def ask_analyst():
        """
        Send question to an analyst about the requested alert
        """
        alert_id = demisto.getArg('alert-id')
        question = demisto.getArg('question')
        r = req('POST', 'public/v1/data/alerts/ask-the-analyst/'+ alert_id, json_data={'Question':question})
        question_details = {'ID': alert_id, 'Question': question}
        demisto.results(
            {
                'Type': entryTypes['note'],
                'EntryContext': {'IntSights.Alerts(val.ID === obj.ID)': question_details},
                'Contents': question_details,
                'HumanReadable': tableToMarkdown('IntSights Ask the Analyst: Your question has been successfully sent to an analyst about the requested alert', [question_details], ['ID', 'Question']),
                'ContentsFormat': formats['json']
            }
        )


    def get_alert_activity():
        """
        Retrieves the alert activity by alert-id
        """
        alert_id = demisto.getArg('alert-id')
        r = req('GET', 'public/v1/data/alerts/activity-log/' + alert_id).json()
        activities = []

        human_readables = []
        alert = {'ID': alert_id, 'Activities': []}
        for k in r:
            alert['Activities'].append({
                'ID': demisto.get(k,'_id'),
                'Type': demisto.get(k, 'Type'),
                'Initiator': demisto.get(k,'Initiator'),
                'CreatedDate': demisto.get(k,'CreatedDate'),
                'UpdateDate': demisto.get(k,'UpdateDate'),
                'RemediationBlocklistUpdate': demisto.get(k,'AdditionalInformation.RemediationBlocklistUpdate'),
                'AskTheAnalyst': {'Replies': demisto.get(k,'AdditionalInformation.AskTheAnalyst.Replies')},
                'Mail': {'Replies': demisto.get(k,'AdditionalInformation.Mail.Replies')},
                'ReadBy': demisto.get(k,'ReadBy')
            })
            human_readables.append({
                'ID': demisto.get(k,'_id'),
                'Type': demisto.get(k, 'Type'),
                'Initiator': demisto.get(k,'Initiator'),
                'CreatedDate': demisto.get(k,'CreatedDate'),
                'UpdateDate': demisto.get(k,'UpdateDate'),
                'RemediationBlocklistUpdate': extract_remediation(demisto.get(k,'AdditionalInformation.RemediationBlocklistUpdate')),
                'AskTheAnalyst': {'Replies': demisto.get(k,'AdditionalInformation.AskTheAnalyst.Replies')},
                'Mail': extract_mail(demisto.get(k,'AdditionalInformation.Mail.Replies')),
                'ReadBy': demisto.get(k,'ReadBy')
            })
        demisto.results({
            'Type': entryTypes['note'],
            'EntryContext': {'IntSights.Alerts(val.ID === obj.ID)': alert},
            'Contents': r,
            'HumanReadable': tableToMarkdown('IntSights Alert Activity Log', human_readables, ['ID', 'Type', 'Initiator', 'CreatedDate', 'UpdateDate', 'RemediationBlocklistUpdate', 'AskTheAnalyst', 'Mail', 'ReadBy']),
            'ContentsFormat': formats['json']
        })


    def change_severity():
        """
        Change severity of an alert
        """
        alert_id = demisto.getArg('alert-id')
        severity = demisto.getArg('severity')
        r = req('PATCH', 'public/v1/data/alerts/change-severity/' + alert_id, json_data = {'Severity': severity})
        severity_details = {'ID': alert_id, 'Severity': severity}
        demisto.results({
            'Type': entryTypes['note'],
            'EntryContext': {'IntSights.Alerts(val.ID === obj.ID)': severity_details},
            'Contents': severity_details,
            'HumanReadable': tableToMarkdown('IntSights Update Alert Severity: The Alert severity has been successfully updated.', [severity_details], ['ID', 'Severity']),
            'ContentsFormat': formats['json']
        })

    def get_assignee_id(assignee_email):
        r = req('GET', 'public/v1/account/users-details')
        r = r.json()
        for user in r:
            if assignee_email == user.get('Email', ''):
                return user.get('_id')

        raise Exception('user not found')

    def assign_alert():
        """
        Assign alert to an Assignee ID
        """
        alert_id = demisto.getArg('alert-id')
        assignee_email = demisto.getArg('assignee-email')
        is_mssp = demisto.getArg('is-mssp-optional')
        assignee_id = get_assignee_id(assignee_email)
        assign_details = {'ID': alert_id, 'Assignees.AssigneeID': assignee_id}

        url = 'public/v1/data/alerts/assign-alert/' + alert_id
        if is_mssp:
            url += '?IsMssp=' + is_mssp
        r = req('PATCH', url, json_data = {'AssigneeID': assignee_id})
        demisto.results({
            'Type': entryTypes['note'],
            'EntryContext': {'IntSights.Alerts(val.ID === obj.ID)': assign_details},
            'Contents': assign_details,
            'HumanReadable': tableToMarkdown('IntSights Assign Alert: The Alert has been successfully assigned to assigneeID', [assign_details], ['ID', 'Assignees.AssigneeID']),
            'ContentsFormat': formats['json']
        })


    def unassign_alert():
        """
        Unassign an alert
        """
        alert_id = demisto.getArg('alert-id')
        r = req('PATCH', 'public/v1/data/alerts/unassign-alert/' + alert_id)
        demisto.results({
            'Type': entryTypes['note'],
            'EntryContext': {'IntSights.Alerts(val.ID === obj.ID)': {'ID': alert_id}},
            'Contents': {'ID': alert_id},
            'HumanReadable': 'Alert id: ' + alert_id + ' successfully unassigned',
            'ContentsFormat': formats['json']
        })


    def close_alert():
        """
        Close an alert
        """
        alert_id = demisto.getArg('alert-id')
        reason = demisto.getArg('reason')
        free_text = demisto.getArg('free-text')
        is_hidden = demisto.getArg('is-hidden')
        rate = demisto.getArg('rate')
        close_details = {'ID': alert_id, 'Close Reason': reason, 'Closed FreeText': free_text, 'Closed Rate': rate, 'IsHidden': is_hidden}
        close_details_context = {'ID': alert_id, 'Closed': {'Reason': reason, 'FreeText': free_text, 'Rate': rate}, 'IsHidden': is_hidden}
        url = 'public/v1/data/alerts/close-alert/' + alert_id
        json_data = {'Reason': reason}

        if free_text:
            json_data['FreeText'] = free_text
        if free_text:
            json_data['IsHidden'] = is_hidden
        if free_text:
            json_data['Rate'] = rate

        r = req('PATCH', url, json_data)
        demisto.results({
            'Type': entryTypes['note'],
            'EntryContext': {'IntSights.Alerts(val.ID === obj.ID)': close_details},
            'Contents': close_details_context,
            'HumanReadable': tableToMarkdown('IntSights Close Alert: The Alert has successfully been closed.', [close_details], ['ID', 'Close Reason', 'Closed FreeText', 'Closed Rate', 'IsHidden']),
            'ContentsFormat': formats['json']
        })


    def send_mail():
        """
        Send email with the alert details and a question
        """
        alert_id = demisto.getArg('alert-id')
        emails = argToList(demisto.getArg('emails'))
        content = demisto.getArg('content')
        r = req('POST', 'public/v1/data/alerts/send-mail/' + alert_id, {'Emails': emails,'Content': content})
        ec = {
            'ID': alert_id,
            'EmailID': emails,
            'Question': content
        }
        demisto.results({
            'Type': entryTypes['note'],
            'EntryContext': {'IntSights.Alerts(val.ID === obj.ID)': ec},
            'Contents': ec,
            'HumanReadable': 'Email with content (' + content + ') sent to emails',
            'ContentsFormat': formats['json']
        })


    def get_tag_id(alert_id, tag_name):
        res = req('GET', 'public/v1/data/alerts/get-complete-alert/' + alert_id)
        res = res.json()

        details = res.get('Details', {})
        tags = details.get('Tags', [])
        for tag in tags:
            if tag.get('Name', '') == tag_name:
                return tag.get('_id', '')

        return 'Not found'


    def add_tag():
        """
        Adds a tag to the alert
        """
        alert_id = demisto.getArg('alert-id')
        tag_name = demisto.getArg('tag-name')
        r = req('PATCH', 'public/v1/data/alerts/add-tag/' + alert_id, json_data={'TagName': tag_name})
        tag_info = {
            'TagName': tag_name,
            'ID': get_tag_id(alert_id, tag_name)
        }
        ec = {
            'ID': alert_id,
            'Tags': tag_info
        }
        demisto.results({
            'Type': entryTypes['note'],
            'EntryContext': {'IntSights.Alerts(val.ID === obj.ID)': ec},
            'Contents': ec,
            'HumanReadable': 'Tag (' + tag_name + ') added to alert id: ' + alert_id,
            'ContentsFormat': formats['json']
        })


    def remove_tag():
        """
        Removes a tag from an alert
        """
        alert_id = demisto.getArg('alert-id')
        tag_id = demisto.getArg('tag-id')
        r = req('PATCH', 'public/v1/data/alerts/remove-tag/' + alert_id, json_data={'TagID': tag_id})
        ec = {
            'ID': alert_id,
            'Tags': {'ID': tag_id}
        }
        demisto.results({
            'Type': entryTypes['note'],
            'EntryContext': {'IntSights.Alerts(val.ID === obj.ID)': ec},
            'Contents': ec,
            'HumanReadable': 'Tag id: ' + tag_id + ' removed from alert id: ' + alert_id,
            'ContentsFormat': formats['json']
        })


    def add_comment():
        """
        Adds a comment to an alert
        """
        alert_id = demisto.getArg('alert-id')
        comment = demisto.getArg('comment')
        r = req('PATCH', 'public/v1/data/alerts/add-comment/' + alert_id, json_data={'Comment': comment})
        ec = {
            'ID': alert_id,
            'Comment': comment
        }
        demisto.results({
            'Type': entryTypes['note'],
            'EntryContext': {'IntSights.Alerts(val.ID === obj.ID)': ec},
            'Contents': ec,
            'HumanReadable': 'Succesfully added comment "' + comment + '" to alert id: ' + alert_id,
            'ContentsFormat': formats['json']
        })


    def IOC_to_readable(r):
        """
        Convert IOC to readable format
        """
        ioc_context = {
            'ID': demisto.get(r,'_id'),
            'SourceID': demisto.get(r,'SourceID'),
            'AccountID': demisto.get(r,'AccountID'),
            'Type': demisto.get(r,'Type'),
            'Value': demisto.get(r,'Value'),
            'FirstSeen': demisto.get(r,'FirstSeen'),
            'LastSeen': demisto.get(r,'LastSeen'),
            'Domain': demisto.get(r,'Domain'),
            'Status': demisto.get(r,'Status'),
            'Severity': demisto.get(r,'Severity'),
            'SourceName': demisto.get(r, 'Source.Name'),
            'SourceConfidence': demisto.get(r, 'Source.Confidence'),
            'Flags': {'IsInAlexa': demisto.get(r, 'Flags.IsInAlexa')},
            'Enrichment': {
                  'Status': demisto.get(r, 'Enrichment.Status'),
                  'Data': demisto.get(r, 'Enrichment.Data'),
                  'Date': demisto.get(r, 'Enrichment.Data') # Backwards compatability issue
            }
        }
        ioc_readable = {
            'ID': demisto.get(r,'_id'),
            'SourceID': demisto.get(r,'SourceID'),
            'AccountID': demisto.get(r,'AccountID'),
            'Type': demisto.get(r,'Type'),
            'Value': demisto.get(r,'Value'),
            'FirstSeen': demisto.get(r,'FirstSeen'),
            'LastSeen': demisto.get(r,'LastSeen'),
            'Domain': demisto.get(r,'Domain'),
            'Status': demisto.get(r,'Status'),
            'Severity': demisto.get(r,'Severity').get('Value'),
            'SourceName': demisto.get(r, 'Source.Name'),
            'SourceConfidence': demisto.get(r, 'Source.Confidence'),
            'IsInAlexa': demisto.get(r, 'Flags.IsInAlexa'),
            'Enrichment Status': demisto.get(r, 'Enrichment.Status'),
            'Enrichment Data': demisto.get(r, 'Enrichment.Data')
        }
        dbot_score = {
            'Indicator': ioc_context['Value'],
            'Type': IOC_TYPE_TO_DBOT_TYPE[ioc_context['Type']],
            'Vendor': 'IntSights',
            'Score': translate_severity(ioc_readable['Severity'])
        }
        malicious_dict = {
            'Vendor': 'IntSights',
            'Description': 'IntSights severity level is High'
        }
        domain = {}
        if ioc_context['Domain']:
            domain['Name'] = ioc_context['Domain']
            if translate_severity(ioc_readable['Severity']) == 3:
                domain['Malicious'] = malicious_dict

        ip_info = {}
        if ioc_context['Type'] == 'IpAddresses':
            ip_info['Address'] = ioc_context['Value']
            if translate_severity(ioc_readable['Severity']) == 3:
                ip_info['Malicious'] = malicious_dict

        url_info = {}
        if ioc_context['Type'] == 'Urls':
            url_info['Data'] = ioc_context['Value']
            if translate_severity(ioc_readable['Severity']) == 3:
                url_info['Malicious'] = malicious_dict

        hash_info = {}
        if ioc_context['Type'] == 'Hashes':
            hash_info['Name'] = ioc_context['Value']
            hash_info[hash_identifier(ioc_context['Value'])] = ioc_context['Value']
            if translate_severity(ioc_readable['Severity']) == 3:
                hash_info['Malicious'] = malicious_dict

        return ioc_context, ioc_readable, dbot_score, domain, ip_info, url_info, hash_info


    def search_for_IOC():
        """
        Search for IOC by value
        """
        value = demisto.getArg('value')
        r = req('GET', 'public/v1/iocs/ioc-by-value', params=handle_filters())

        if r.status_code != 204:
            r = r.json()
            ioc_context, ioc_readable, dbot_score, domain, ip_info, url_info, hash_info = IOC_to_readable(r)

            demisto.results(
                {
                    'Type': entryTypes['note'],
                    'EntryContext': {
                        'IntSights.Iocs(val.ID === obj.ID)': ioc_context,
                        'DBotScore': dbot_score,
                        'Domain': domain,
                        'IP': ip_info,
                        'URL': url_info,
                        'File': hash_info
                    },
                    'Contents': r,
                    'HumanReadable': tableToMarkdown('IOC Information', [ioc_readable], ['ID', 'SourceID', 'AccountID', 'Type', 'Value', 'FirstSeen', 'LastSeen', 'Domain', 'Status', 'Severity', 'SourceName', 'SourceConfidence', 'IsInAlexa', 'Enrichment Status', 'Enrichment Data']),
                    'ContentsFormat': formats['json']
                }
            )
        else:
            results_for_no_content('IOC Information')


    def results_for_no_content(cmd_name):
        demisto.results(
            {
                'Type': entryTypes['note'],
                'EntryContext': {'IntSights': {}},
                'Contents': {},
                'HumanReadable': '### {} \n\n Could not get any results.'.format(cmd_name),
                'ContentsFormat': formats['json']
            }
        )


    def translate_severity(sev):
        """
        Translate alert severity to demisto
        """
        if sev == 'High' or sev == 'Medium':
            return 3
        elif sev == 'Low':
            return 2
        return 0


    def fetch_incidents():
        """
        Fetch incidents for Demisto
        """
        now = int((datetime.utcnow() - datetime.utcfromtimestamp(0)).total_seconds() * 1000)
        lastRunObject = demisto.getLastRun()
        lastRun = lastRunObject and lastRunObject['time']
        if not lastRun:
            lastRun = now - 24 * 60 * 60 * 1000
        demisto.args()['found-date-from'] = lastRun
        if not demisto.getLastRun():
            demisto.args()['is-closed'] = False

        demisto.args()['alert-type'] = demisto.getParam('type')
        alerts_HR, alerts_ctx  = get_alerts_helper(handle_filters())
        incidents = []
        for alert in alerts_ctx:
            incidents.append({
                'name': alert['Type'] + ' - ' + alert['ID'],
                'occurred': alert['FoundDate'],
                'severity': translate_severity(alert['Severity']),
                'rawJSON': json.dumps(alert)
            })
        demisto.incidents(incidents)
        demisto.setLastRun({'time': now})


    def get_iocs():
        """
        Gets all IOCs with the given filters
        """
        r = req('GET', 'public/v1/iocs/complete-iocs-list', params=handle_filters()).json()
        domains = []
        ip_infos = []
        url_infos = []
        hash_infos = []
        dbot_scores = []
        iocs_context = []
        iocs_readable = []
        for k in r:
            ioc_context, ioc_readable, dbot_score, domain, ip_info, url_info, hash_info = IOC_to_readable(k)
            iocs_context.append(ioc_context)
            iocs_readable.append(ioc_readable)
            dbot_scores.append(dbot_score)
            domains.append(domain)
            ip_infos.append(ip_info)
            url_infos.append(url_info)
            hash_infos.append(hash_info)
        demisto.results(
            {
                'Type': entryTypes['note'],
                'EntryContext': {
                    'IntSights.Iocs': iocs_context,
                    'DBotScore': dbot_scores,
                    'Domain': domains,
                    'IP': ip_infos,
                    'URL': url_info,
                    'File': hash_info
                },
                'Contents': r,
                'HumanReadable': tableToMarkdown('IOC Information', iocs_readable, ['ID', 'SourceID', 'AccountID', 'Type', 'Value', 'FirstSeen', 'LastSeen', 'Domain', 'Status', 'Severity', 'SourceName', 'SourceConfidence', 'IsInAlexa', 'Enrichment Status', 'Enrichment Data']),
                'ContentsFormat': formats['json']
            }
        )


    def takedown_request():
        """
        Request alert takedown
        """
        alert_id = demisto.getArg('alert-id')
        r = req('PATCH', 'public/v1/data/alerts/takedown-request/' + alert_id)
        ec = {
            'ID': alert_id,
        }
        demisto.results({
            'Type': entryTypes['note'],
            'EntryContext': {'IntSights.Alerts(val.ID === obj.ID)': ec},
            'Contents': ec,
            'HumanReadable': '### IntSights Alert Takedown\n' + 'The Alert Takedown request has been sent successfully for ' + str(alert_id),
            'ContentsFormat': formats['json']
        })


    def get_alert_takedown_status():
        """
        Get an alert's takedown status
        """
        alert_id = demisto.getArg('alert-id')
        r = req('GET', 'public/v1/data/alerts/takedown-status/' + alert_id)
        ec = {
            'ID': alert_id,
            'TakedownStatus': r.text
        }
        demisto.results({
            'Type': entryTypes['note'],
            'EntryContext': {'IntSights.Alerts(val.ID === obj.ID)': ec},
            'Contents': ec,
            'HumanReadable': tableToMarkdown('IntSights Alert Takedown Status', [ec], ['ID', 'TakedownStatus']),
            'ContentsFormat': formats['json']
        })


    def update_ioc_blocklist_status():
        alert_id = demisto.getArg('alert-id')
        types = argToList(demisto.getArg('type'))
        values = argToList(demisto.getArg('value'))
        statuses = argToList(demisto.getArg('blocklist-status'))
        if len(types) != len(values) or len(types) != len(statuses):
            return_error('The lists must be of equal length. For each IOC, provide an entry in each list.')
        data = []
        for i in range(len(types)):
            data.append({
                'Type': types[i],
                'Value': values[i],
                'BlocklistStatus': statuses[i]
            })
        r = req('PATCH', 'public/v1/data/alerts/change-iocs-blocklist-status/' + alert_id, json_data={'Iocs': data})
        demisto.results({
            'Type': entryTypes['note'],
            'EntryContext': {'IntSights.Alerts(val.ID === obj.ID)': {'ID': alert_id, 'Status': statuses}},
            'Contents': {'ID': alert_id, 'Status': statuses},
            'HumanReadable': tableToMarkdown('IntSights Update IOC BlockList Status for ' + alert_id, data, ['BlocklistStatus']),
            'ContentsFormat': formats['json']
        })


    def get_ioc_blocklist_status():
        alert_id = demisto.getArg('alert-id')
        r = req('GET', 'public/v1/data/alerts/blocklist-status/' + alert_id).json()
        demisto.results({
            'Type': entryTypes['note'],
            'EntryContext': {'IntSights.Alerts(val.ID === obj.ID)': {'ID': alert_id, 'Status': [s.get('Status') for s in r]}},
            'Contents': r,
            'HumanReadable': tableToMarkdown('IntSights Blocklist Status for ' + alert_id, r, ['Status']),
            'ContentsFormat': formats['json']
        })


    if demisto.command() == 'test-module':
        req('GET', 'public/v1/api/version')
        demisto.results('ok')
    elif demisto.command() =='intsights-get-alerts':
        get_alerts()
    elif demisto.command() == 'intsights-get-alert-image':
        get_alert_image()
    elif demisto.command() == 'intsights-get-alert-activities':
        get_alert_activity()
    elif demisto.command() == 'intsights-assign-alert':
        assign_alert()
    elif demisto.command() == 'intsights-unassign-alert':
        unassign_alert()
    elif demisto.command() == 'intsights-send-mail':
        send_mail()
    elif demisto.command() == 'intsights-ask-the-analyst':
        ask_analyst()
    elif demisto.command() == 'intsights-add-tag-to-alert':
        add_tag()
    elif demisto.command() == 'intsights-remove-tag-from-alert':
        remove_tag()
    elif demisto.command() == 'intsights-add-comment-to-alert':
        add_comment()
    elif demisto.command() == 'intsights-update-alert-severity':
        change_severity()
    elif demisto.command() == 'intsights-get-alert-by-id':
        get_alert_by_id()
    elif demisto.command() == 'intsights-get-ioc-by-value':
        search_for_IOC()
    elif demisto.command() == 'intsights-get-iocs':
        get_iocs()
    elif demisto.command() == 'intsights-alert-takedown-request':
        takedown_request()
    elif demisto.command() == 'fetch-incidents':
        fetch_incidents()
    elif demisto.command() == 'intsights-get-alert-takedown-status':
        get_alert_takedown_status()
    elif demisto.command() == 'intsights-get-ioc-blocklist-status':
        get_ioc_blocklist_status()
    elif demisto.command() == 'intsights-update-ioc-blocklist-status':
        update_ioc_blocklist_status()
    elif demisto.command() == 'intsights-close-alert':
        close_alert()
    else:
        return_error('Unrecognized command: ' + demisto.command())
  type: python
  commands:
  - name: intsights-get-alert-image
    arguments:
    - name: image-id
      required: true
      default: true
      description: The image ID
    description: Get's alert's image by ID
  - name: intsights-get-alert-activities
    arguments:
    - name: alert-id
      required: true
      default: true
      description: The alert ID
    outputs:
    - contextPath: IntSights.Alerts.ID
      description: The alert ID
      type: string
    - contextPath: IntSights.Alerts.Activities.Type
      description: The activity type
      type: string
    - contextPath: IntSights.Alerts.Activities.Initiator
      description: The initiator of the alert
      type: string
    - contextPath: IntSights.Alerts.Activities.CreatedDate
      description: The alert date of creation
      type: date
    - contextPath: IntSights.Alerts.Activities.UpdateDate
      description: The date the alert was updated
      type: date
    - contextPath: IntSights.Alerts.Activities.RemediationBlocklistUpdate
      description: Remediation blocklist update
      type: string
    - contextPath: IntSights.Alerts.Activities.AskTheAnalyst.Replies
      description: Analyst replies to questions
      type: string
    - contextPath: IntSights.Alerts.Activities.Mail.Replies
      description: Mail replies
      type: string
    - contextPath: IntSights.Alerts.Activities.ReadBy
      description: Alert read by
      type: string
    description: Get alert activities
  - name: intsights-assign-alert
    arguments:
    - name: alert-id
      required: true
      default: true
      description: Alert's unique ID
    - name: assignee-email
      required: true
      description: Assigned user email
    - name: is-mssp-optional
      auto: PREDEFINED
      predefined:
      - "true"
      - "false"
      description: If the assigned user is MSSP user or not
      defaultValue: "false"
    outputs:
    - contextPath: IntSights.Alerts.ID
      description: The alert ID
      type: string
    - contextPath: IntSights.Alerts.Assignees.AssigneeID
      description: The ID of the assignee
      type: string
    description: Assign an alert
  - name: intsights-unassign-alert
    arguments:
    - name: alert-id
      required: true
      default: true
      description: Alert's unique ID
    outputs:
    - contextPath: IntSights.Alerts.ID
      description: The alert ID
      type: string
    description: Unassign an alert
  - name: intsights-send-mail
    arguments:
    - name: alert-id
      required: true
      default: true
      description: Alert's unique ID
    - name: emails
      required: true
      description: Destination email addresses array (comma-separated)
    - name: content
      required: true
      description: Content added to the alert details
    outputs:
    - contextPath: IntSights.Alerts.ID
      description: Alert ID
      type: string
    - contextPath: IntSights.Alerts.Mail.EmailID
      description: The email ID
      type: string
    - contextPath: IntSights.Alerts.Question
      description: The question asked
      type: string
    description: Send mail with the alert details and a question
  - name: intsights-ask-the-analyst
    arguments:
    - name: alert-id
      required: true
      default: true
      description: Alert's unique ID
    - name: question
      required: true
      description: Question to ask Intsights analyst about the requested alert
    outputs:
    - contextPath: IntSights.Alerts.ID
      description: Alert ID
      type: string
    - contextPath: IntSights.Alerts.Question
      description: The question asked
      type: string
    description: Send a question to IntSights analyst about the requested alert
  - name: intsights-add-tag-to-alert
    arguments:
    - name: alert-id
      required: true
      default: true
      description: Unique alert ID
    - name: tag-name
      required: true
      description: The new tag string
    outputs:
    - contextPath: IntSights.Alerts.ID
      description: The alert ID
      type: string
    - contextPath: IntSights.Alerts.Tags.TagName
      description: The name of the tag
      type: string
    - contextPath: IntSights.Alerts.Tags.ID
      description: The Tag ID
      type: string
    description: Adds a tag to the alert
  - name: intsights-remove-tag-from-alert
    arguments:
    - name: alert-id
      required: true
      default: true
      description: Alert's unique ID
    - name: tag-id
      required: true
      description: Tags's unique ID to remove
    outputs:
    - contextPath: IntSights.Alerts.ID
      description: The alert ID
      type: string
    - contextPath: IntSights.Alerts.Tags.ID
      description: The tag ID
      type: string
    description: ' Removes a tag from the alert'
  - name: intsights-add-comment-to-alert
    arguments:
    - name: alert-id
      required: true
      default: true
      description: Alert's unique ID
    - name: comment
      required: true
      description: Desired comment
    outputs:
    - contextPath: IntSights.Alerts.ID
      description: The alert ID
      type: string
    - contextPath: IntSights.Alerts.Comment
      description: The comment
      type: string
    description: Add comment to alert
  - name: intsights-update-alert-severity
    arguments:
    - name: alert-id
      required: true
      default: true
      description: Alert's unique ID
    - name: severity
      required: true
      auto: PREDEFINED
      predefined:
      - High
      - Medium
      - Low
      description: The desired severity
    outputs:
    - contextPath: IntSights.Alerts.ID
      description: The alert ID
      type: string
    - contextPath: IntSights.Alerts.Severity
      description: The severity of the alert
      type: string
    description: Change the alert's severity
  - name: intsights-get-alert-by-id
    arguments:
    - name: alert-id
      required: true
      default: true
      description: Alert's unique ID
    outputs:
    - contextPath: IntSights.Alerts.ID
      description: The alert ID
      type: string
    - contextPath: IntSights.Alerts.Severity
      description: The alert severity
      type: string
    - contextPath: IntSights.Alerts.Type
      description: The alert type
      type: string
    - contextPath: IntSights.Alerts.FoundDate
      description: The date the alert was found
      type: date
    - contextPath: IntSights.Alerts.SourceType
      description: The alert source type
      type: string
    - contextPath: IntSights.Alerts.SourceURL
      description: The alert source URL
      type: string
    - contextPath: IntSights.Alerts.SourceEmail
      description: The alert source email
      type: string
    - contextPath: IntSights.Alerts.SourceNetworkType
      description: The network type of the alert
      type: string
    - contextPath: IntSights.Alerts.IsClosed
      description: Whether or not the alert is closed
      type: boolean
    - contextPath: IntSights.Alerts.IsFlagged
      description: Whether or not the alert is flagged
      type: boolean
    - contextPath: IntSights.Alerts.Tags.CreatedBy
      description: Name of the service the tag was created by
      type: string
    - contextPath: IntSights.Alerts.Tag.Name
      description: Name of the tag
      type: string
    - contextPath: IntSights.Alerts.Tag.ID
      description: The ID of the tag
      type: string
    - contextPath: IntSights.Alerts.Images
      description: The id of each image
      type: string
    - contextPath: IntSights.Alerts.Description
      description: The description of the alert
      type: string
    - contextPath: IntSights.Alerts.Title
      description: The title of the alert
      type: string
    - contextPath: IntSights.Alerts.TakedownStatus
      description: The TakedownStatus of the alert
      type: string
    - contextPath: IntSights.Alerts.SubType
      description: The subType of the alert
      type: string
    description: Returns alert object by alert ID
  - name: intsights-get-ioc-by-value
    arguments:
    - name: value
      required: true
      default: true
      description: Desired IOC value
    outputs:
    - contextPath: IntSights.Iocs.ID
      description: The IOC ID
      type: string
    - contextPath: IntSights.Iocs.Value
      description: The IOC value
      type: string
    - contextPath: IntSights.Iocs.Type
      description: The IOC type
      type: string
    - contextPath: IntSights.Iocs.FirstSeen
      description: When the IOC was first seen
      type: date
    - contextPath: IntSights.Iocs.LastSeen
      description: When the IOC was last seen
      type: date
    - contextPath: IntSights.Iocs.SourceID
      description: The IOC source ID
      type: string
    - contextPath: IntSights.Iocs.SourceName
      description: The IOC source name
      type: string
    - contextPath: IntSights.Iocs.SourceConfidenceLevel
      description: The IOC source confidence level
      type: string
    - contextPath: IntSights.Iocs.Severity
      description: The IOC severity
      type: string
    - contextPath: IntSights.Iocs.AccountID
      description: The IOC account ID
      type: string
    - contextPath: IntSights.Iocs.Domain
      description: The IOC domain
      type: string
    - contextPath: IntSights.Iocs.Status
      description: The IOC status
      type: string
    - contextPath: IntSights.Iocs.Flags.IsInAlexa
      description: Whether or not the IOC is in Alexa
      type: boolean
    - contextPath: IntSights.Iocs.Enrichment.Status
      description: IOC enrichment status
      type: string
    - contextPath: IntSights.Iocs.Enrichment.Data
      description: IOC enrichment data
      type: string
    - contextPath: DBotScore.Indicator
      description: The indicator we tested
      type: string
    - contextPath: DBotScore.Type
      description: The type of the indicator
      type: string
    - contextPath: DBotScore.Vendor
      description: Vendor used to calculate the score
      type: string
    - contextPath: DBotScore.Score
      description: The actual score
      type: number
    - contextPath: File.Name
      description: The name of the hash being stored
      type: string
    - contextPath: File.Malicious.Vendor
      description: For malicious files, the vendor that made the decision
      type: string
    - contextPath: File.Malicious.Description
      description: For malicious files, the vendor that made the decision
      type: string
    - contextPath: File.MD5
      description: Bad hash MD5
      type: string
    - contextPath: File.SHA1
      description: Bad hash SHA1
      type: string
    - contextPath: File.SHA256
      description: Bad hash SHA256
      type: string
    - contextPath: URL.Data
      description: The URL that was searched
      type: string
    - contextPath: URL.Malicious.Vendor
      description: For malicious urls, the vendor that made the decision
      type: string
    - contextPath: URL.Malicious.Description
      description: For malicious urls, the reason for the vendor to make the decision
      type: string
    - contextPath: IP.Malicious.Vendor
      description: For malicious ips, the vendor that made the decision
      type: string
    - contextPath: IP.Malicious.Description
      description: For malicious ips, the reason for the vendor to make the decision
      type: string
    - contextPath: IP.Address
      description: The IP address of the IOC
      type: string
    - contextPath: Domain.Name
      description: The name of the Domain for the IOC
      type: string
    - contextPath: Domain.Malicious.Vendor
      description: For malicious domains, the vendor that made the decision
      type: string
    - contextPath: Domain.Malicious.Description
      description: For malicious domains, the reason for the vendor to make the decision
      type: string
    description: Search for exact IOC value
  - name: intsights-get-iocs
    arguments:
    - name: type
      auto: PREDEFINED
      predefined:
      - Urls
      - Hashes
      - IpAddresses
      - Domains
      description: IOC's type
    - name: limit
      description: '"Desired number of resultsDefault value: 1000 Size range: 1-1000"'
    - name: severity
      auto: PREDEFINED
      predefined:
      - High
      - Medium
      - Low
      description: 'Ioc severityAllowed values: "High", "Medium", "Low"'
    - name: source-ID
      description: Ioc source
    - name: first-seen-from
      description: 'Beginning of the date range when the IOC first seen in the following
        string format - MM/DD/YYYY Default value: 0'
    - name: first-seen-to
      description: 'End of the date range when the IOC first seen in the following
        string format - MM/DD/YYYY Default value: 0'
    - name: last-seen-from
      description: 'Beginning of the date range when the IOC last seen in the following
        string format - MM/DD/YYYY Default value: 0'
    - name: last-seen-to
      description: 'End of the date range when the IOC last seen in the following
        string format - MM/DD/YYYY Default value: 0'
    outputs:
    - contextPath: IntSights.Iocs.ID
      description: The IOC ID
      type: string
    - contextPath: IntSights.Iocs.Value
      description: The IOC value
      type: string
    - contextPath: IntSights.Iocs.Type
      description: The IOC type
      type: string
    - contextPath: IntSights.Iocs.FirstSeen
      description: IOC first seen
      type: date
    - contextPath: IntSights.Iocs.LastSeen
      description: IOC last seen
      type: date
    - contextPath: IntSights.Iocs.SourceID
      description: The IOC source ID
      type: string
    - contextPath: IntSights.Iocs.SourceName
      description: The IOC source name
      type: string
    - contextPath: IntSights.Iocs.SourceConfidenceLevel
      description: The IOC source confidence level
      type: string
    - contextPath: IntSights.Iocs.Severity
      description: The IOC severity
      type: string
    - contextPath: IntSights.Iocs.AccountID
      description: The IOC account ID
      type: string
    - contextPath: IntSights.Iocs.Domain
      description: The IOC domain
      type: string
    - contextPath: IntSights.Iocs.Status
      description: The IOC status
      type: string
    - contextPath: IntSights.Iocs.Flags.IsInAlexa
      description: Whether or not the IOC is in Alexa
      type: boolean
    - contextPath: IntSights.Iocs.Enrichment.Status
      description: IOC enrichment status
      type: string
    - contextPath: IntSights.Iocs.Enrichment.Data
      description: IOC enrichment data
      type: string
    - contextPath: DBotScore.Indicator
      description: The indicator we tested
      type: string
    - contextPath: DBotScore.Type
      description: The type of the indicator
      type: string
    - contextPath: DBotScore.Vendor
      description: Vendor used to calculate the score
      type: string
    - contextPath: DBotScore.Score
      description: The actual score
      type: number
    - contextPath: File.Name
      description: The name of the hash being stored
      type: string
    - contextPath: File.Malicious.Vendor
      description: For malicious files, the vendor that made the decision
      type: string
    - contextPath: File.Malicious.Description
      description: For malicious files, the vendor that made the decision
      type: string
    - contextPath: File.MD5
      description: Bad hash MD5
      type: string
    - contextPath: File.SHA1
      description: Bad hash SHA1
      type: string
    - contextPath: File.SHA256
      description: Bad hash SHA256
      type: string
    - contextPath: URL.Data
      description: The URL that was searched
      type: string
    - contextPath: URL.Malicious.Vendor
      description: For malicious urls, the vendor that made the decision
      type: string
    - contextPath: URL.Malicious.Description
      description: For malicious urls, the reason for the vendor to make the decision
      type: string
    - contextPath: IP.Malicious.Vendor
      description: For malicious ips, the vendor that made the decision
      type: string
    - contextPath: IP.Malicious.Description
      description: For malicious ips, the reason for the vendor to make the decision
      type: string
    - contextPath: IP.Address
      description: The IP address of the IOC
      type: string
    - contextPath: Domain.Name
      description: The name of the Domain for the IOC
      type: string
    - contextPath: Domain.Malicious.Vendor
      description: For malicious domains, the vendor that made the decision
      type: string
    - contextPath: Domain.Malicious.Description
      description: For malicious domains, the reason for the vendor to make the decision
      type: string
    description: Get count totals of the available IOCs
  - name: intsights-get-alerts
    arguments:
    - name: alert-type
      auto: PREDEFINED
      predefined:
      - AttackIndication
      - DataLeakage
      - Phishing
      - BrandSecurity
      - ExploitableData
      - VIP
      description: Alert's type
    - name: severity
      auto: PREDEFINED
      predefined:
      - High
      - Medium
      - Low
      description: Alert's severity
    - name: source-type
      auto: PREDEFINED
      predefined:
      - ApplicationStores
      - BlackMarkets
      - HackingForums
      - SocialMedia
      - PasteSites
      - Others
      description: Alert's source type
    - name: network-type
      auto: PREDEFINED
      predefined:
      - ClearWeb
      - DarkWeb
      description: Alert's network type
    - name: source-date-from
      description: Start date to fetch from in Unix Millisecond Timestamp
    - name: source-date-to
      description: End date to fetch to in Unix Millisecond Timestamp
    - name: found-date-from
      description: Start date to fetch from in Unix Millisecond Timestamp
    - name: found-date-to
      description: End date to fetch to in Unix Millisecond Timestamp
    - name: assigned
      description: Show assigned/unAssigned alerts
    - name: is-flagged
      description: Show flagged/unflagged alerts
    - name: is-closed
      description: Show closed/open alerts
    - name: time-delta
      description: Show alerts within specified time delta, given in days
    outputs:
    - contextPath: IntSights.Alerts.ID
      description: The alert ID
      type: string
    - contextPath: IntSights.Alerts.Severity
      description: The alert severity
      type: string
    - contextPath: IntSights.Alerts.Type
      description: The alert type
      type: string
    - contextPath: IntSights.Alerts.FoundDate
      description: The date the alert was found
      type: date
    - contextPath: IntSights.Alerts.SourceType
      description: The alert source type
      type: string
    - contextPath: IntSights.Alerts.SourceURL
      description: The alert source URL
      type: string
    - contextPath: IntSights.Alerts.SourceEmail
      description: The alert source email
      type: string
    - contextPath: IntSights.Alerts.SourceNetworkType
      description: The network type of the alert
      type: string
    - contextPath: IntSights.Alerts.IsClosed
      description: Whether or not the alert is closed
      type: boolean
    - contextPath: IntSights.Alerts.IsFlagged
      description: Whether or not the alert is flagged
      type: boolean
    - contextPath: IntSights.Alerts.Tags.CreatedBy
      description: Name of the service the tag was created by
      type: string
    - contextPath: IntSights.Alerts.Tag.Name
      description: Name of the tag
      type: string
    - contextPath: IntSights.Alerts.Tag.ID
      description: The ID of the tag
      type: string
    - contextPath: IntSights.Alerts.Images
      description: The id of each image
      type: string
    - contextPath: IntSights.Alerts.Description
      description: The description of the alert
      type: string
    - contextPath: IntSights.Alerts.Title
      description: The title of the alert
      type: string
    - contextPath: IntSights.Alerts.TakedownStatus
      description: The TakedownStatus of the alert
      type: string
    - contextPath: IntSights.Alerts.SubType
      description: The subType of the alert
      type: string
    description: Fetch alerts
  - name: intsights-alert-takedown-request
    arguments:
    - name: alert-id
      required: true
      default: true
      description: The alert ID
    outputs:
    - contextPath: IntSights.Alerts.ID
      description: The alert's ID
      type: string
    description: request alert takedown
  - name: intsights-get-alert-takedown-status
    arguments:
    - name: alert-id
      required: true
      default: true
      description: The alert ID
    outputs:
    - contextPath: IntSights.Alerts.ID
      description: The alert ID
      type: string
    - contextPath: IntSights.Alerts.TakedownStatus
      description: The takedown status
      type: string
    description: Get alert takedown status
  - name: intsights-update-ioc-blocklist-status
    arguments:
    - name: alert-id
      required: true
      default: true
      description: The alert id
    - name: type
      required: true
      description: 'Comma separated list of each IOC''s type. Options: Domains,IPs,URLs'
    - name: value
      required: true
      description: Comma separated list of each IOC's value
    - name: blocklist-status
      required: true
      description: 'Comma separated list of each IOC''s blocklist status. Options:
        Sent,NotSent'
    outputs:
    - contextPath: IntSights.Alerts.ID
      description: The alert ID
      type: string
    - contextPath: IntSights.Alerts.Status
      description: 'The blocklist status '
      type: string
    description: Update IOC blocklist status
  - name: intsights-get-ioc-blocklist-status
    arguments:
    - name: alert-id
      required: true
      default: true
      description: The alert ID
    outputs:
    - contextPath: IntSights.Alerts.ID
      description: The alert ID
      type: string
    - contextPath: IntSights.Alerts.Status
      description: The blocklist status
      type: string
    description: Get IOC blocklist status
  - name: intsights-close-alert
    arguments:
    - name: alert-id
      required: true
      description: The alert ID
    - name: reason
      required: true
      auto: PREDEFINED
      predefined:
      - ProblemSolved
      - InformationalOnly
      - ProblemWeAreAlreadyAwareOf
      - CompanyOwnedDomain
      - LegitimateApplication/Profile
      - NotRelatedToMyCompany
      - FalsePositive
      - Other
      description: The alert's closed reason
    - name: free-text
      description: The alert's comments
    - name: is-hidden
      description: The alerts' hidden status (Delete alert from the account instance - only when reason is FalsePositive)
      defaultValue: "False"
    - name: rate
      description: The alert's rate
    outputs:
    - contextPath: IntSights.Alerts.ID
      description: The alert ID
      type: string
    - contextPath: IntSights.Alerts.Closed.Reason
      description: The alert's closed reason
      type: string
    description: Close an alert
  isfetch: true
<<<<<<< HEAD
  runonce: false
=======
  runonce: false
releaseNotes: "Enhancing get_alerts command to get all alert details. Added option for getting alerts based on a given time delta (given in days)."
tests:
  - IntSights Test
>>>>>>> 6ab877ca
<|MERGE_RESOLUTION|>--- conflicted
+++ resolved
@@ -1585,11 +1585,7 @@
       type: string
     description: Close an alert
   isfetch: true
-<<<<<<< HEAD
-  runonce: false
-=======
   runonce: false
 releaseNotes: "Enhancing get_alerts command to get all alert details. Added option for getting alerts based on a given time delta (given in days)."
 tests:
-  - IntSights Test
->>>>>>> 6ab877ca
+  - IntSights Test