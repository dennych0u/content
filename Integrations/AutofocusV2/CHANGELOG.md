## [Unreleased]
<<<<<<< HEAD
  - Fixed an issue where errors for the reputation commands: ***ip***, ***domain***, ***file***, ***url*** were not handled.
  - Added ***autofocus-get-export-list-indicators*** command.

=======


## [20.1.0] - 2020-01-07
Fixed an issue where errors for the reputation commands: ***ip***, ***domain***, ***file***, ***url*** were not handled.
>>>>>>> 5a3f2af7

## [19.12.1] - 2019-12-25
Added four reputation commands.
  - ***ip***
  - ***domain***
  - ***file***
  - ***url***

## [19.11.0] - 2019-11-12
Added descriptions to the ***autofocus-tag-details*** command.

## [19.10.0] - 2019-10-03
  - Improved handling of empty responses for the  ***autofocus-samples-search*** and ***autofocus-sessions-search*** commands.


## [19.9.1] - 2019-09-18
Added several arguments to the ***autofocus-samples-search*** and ***autofocus-sessions-search*** commands.
  - *file_hash*
  - *domain*
  - *ip*
  - *url*
  - *wildfire_verdict*
  - *first_seen*
  - *last_updated*

## [19.9.0] - 2019-09-04
  - Updated Palo Alto Networks AutoFocus V2 Indicators context outputs to support version 5.0.

## [19.8.2] - 2019-08-22
  - Added *tagGroups* output to ***autofocus-samples-search-results*** command.
  - Improved handling of cases in which unknown tags are retrieved from the ***autofocus-tag-details*** command.


## [19.8.0] - 2019-08-06
  - Added to context the status of commands with the following prefixes: ***autofocus-samples-search***, ***autofocus-sessions-search***, and ***autofocus-top-tags***.
  - Improved error handling for cases of no report in the ***autofocus-sample-analysis*** command.
  - Improved error handling for retrieving a pending query in the ***autofocus-samples-search-results*** command.<|MERGE_RESOLUTION|>--- conflicted
+++ resolved
@@ -1,14 +1,8 @@
 ## [Unreleased]
-<<<<<<< HEAD
-  - Fixed an issue where errors for the reputation commands: ***ip***, ***domain***, ***file***, ***url*** were not handled.
-  - Added ***autofocus-get-export-list-indicators*** command.
-
-=======
-
+Added ***autofocus-get-export-list-indicators*** command.
 
 ## [20.1.0] - 2020-01-07
 Fixed an issue where errors for the reputation commands: ***ip***, ***domain***, ***file***, ***url*** were not handled.
->>>>>>> 5a3f2af7
 
 ## [19.12.1] - 2019-12-25
 Added four reputation commands.
