from __future__ import print_function

import os
import ast
import json
import glob
import sys
import demisto_client
from time import sleep
from demisto_client.demisto_api.rest import ApiException
from threading import Thread, Lock
from demisto_sdk.commands.common.tools import print_color, LOG_COLORS, run_threads_list, print_error
from Tests.Marketplace.marketplace_services import PACKS_FULL_PATH, IGNORED_FILES
from Tests.test_content import ParallelPrintsManager

PACK_METADATA_FILE = 'pack_metadata.json'
SUCCESS_FLAG = True


def get_pack_display_name(pack_id):
    metadata_path = os.path.join(PACKS_FULL_PATH, pack_id, PACK_METADATA_FILE)
    if pack_id and os.path.isfile(metadata_path):
        with open(metadata_path, 'r') as json_file:
            pack_metadata = json.load(json_file)
        return pack_metadata.get('name')
    return ''


def create_dependencies_data_structure(response_data, dependants_ids, dependencies_data, checked_packs):
    """ Recursively creates the packs' dependencies data structure for the installation requests
    (only required and uninstalled).

    Args:
        response_data (dict): The GET /search/dependencies response data.
        dependants_ids (list): A list of the dependant packs IDs.
        dependencies_data (list): The dependencies data structure to be created.
        checked_packs (list): Required dependants that were already found.
    """

    next_call_dependants_ids = []

    for dependency in response_data:
        dependants = dependency.get('dependants', {})
        for dependant in dependants.keys():
            is_required = dependants[dependant].get('level', '') == 'required'
            if dependant in dependants_ids and is_required and dependency.get('id') not in checked_packs:
                dependencies_data.append({
                    'id': dependency.get('id'),
                    'version': dependency.get('extras', {}).get('pack', {}).get('currentVersion')
                })
                next_call_dependants_ids.append(dependency.get('id'))
                checked_packs.append(dependency.get('id'))

    if next_call_dependants_ids:
        create_dependencies_data_structure(response_data, next_call_dependants_ids, dependencies_data, checked_packs)


def get_pack_dependencies(client, prints_manager, pack_data, thread_index, lock):
    """ Get the pack's required dependencies.

    Args:
        client (demisto_client): The configured client to use.
        prints_manager (ParallelPrintsManager): A prints manager object.
        pack_data (dict): Contains the pack ID and version.
        thread_index (int): the thread index.
        lock (Lock): A lock object.
    Returns:
        (list) The pack's dependencies.
    """
    pack_id = pack_data['id']

    try:
        response_data, status_code, _ = demisto_client.generic_request_func(
            client,
            path='/contentpacks/marketplace/search/dependencies',
            method='POST',
            body=[pack_data],
            accept='application/json',
            _request_timeout=None
        )

        if 200 <= status_code < 300:
            dependencies_data = []
            dependants_ids = [pack_id]
            reseponse_data = ast.literal_eval(response_data).get('dependencies', [])
            create_dependencies_data_structure(reseponse_data, dependants_ids, dependencies_data, dependants_ids)
            dependencies_str = ', '.join([dep['id'] for dep in dependencies_data])
            if dependencies_data:
                message = 'Found the following dependencies for pack {}:\n{}\n'.format(pack_id, dependencies_str)
                prints_manager.add_print_job(message, print_color, thread_index, LOG_COLORS.GREEN)
                prints_manager.execute_thread_prints(thread_index)
            return dependencies_data
        if status_code == 400:
            err_msg = f"Unable to find dependencies for {pack_id}."
            prints_manager.add_print_job(err_msg, print_color, thread_index, LOG_COLORS.RED)
            prints_manager.execute_thread_prints(thread_index)
            return []
        else:
            result_object = ast.literal_eval(response_data)
            msg = result_object.get('message', '')
            err_msg = 'Failed to get pack {} dependencies - with status code {}\n{}\n'.format(pack_id, status_code, msg)
            raise Exception(err_msg)
    except Exception as e:
        err_msg = 'The request to get pack {} dependencies has failed. Reason:\n{}\n'.format(pack_id, str(e))
        prints_manager.add_print_job(err_msg, print_color, thread_index, LOG_COLORS.RED)
        prints_manager.execute_thread_prints(thread_index)

        lock.acquire()
        global SUCCESS_FLAG
        SUCCESS_FLAG = False
        lock.release()


def search_pack(client: demisto_client, prints_manager: ParallelPrintsManager, pack_display_name: str, pack_id: str,
                thread_index: int, lock: Lock) -> dict:
    """ Make a pack search request.

    Args:
        client (demisto_client): The configured client to use.
        prints_manager (ParallelPrintsManager): Print manager object.
        pack_display_name (string): The pack display name.
        pack_id (string): The pack ID.
        thread_index (int): the thread index.
        lock (Lock): A lock object.
    Returns:
        (dict): Returns the pack data if found, or empty dict otherwise.
    """

    try:
        # make the search request
        response_data, status_code, _ = demisto_client.generic_request_func(client,
                                                                            path=f'/contentpacks/marketplace/{pack_id}',
                                                                            method='GET',
                                                                            accept='application/json',
                                                                            _request_timeout=None)

        if 200 <= status_code < 300:
            result_object = ast.literal_eval(response_data)

            if result_object and result_object.get('currentVersion'):
                print_msg = f'Found pack "{pack_display_name}" by its ID "{pack_id}" in bucket!\n'
                prints_manager.add_print_job(print_msg, print_color, thread_index, LOG_COLORS.GREEN)
                prints_manager.execute_thread_prints(thread_index)

                pack_data = {
                    'id': result_object.get('id'),
                    'version': result_object.get('currentVersion')
                }
                return pack_data

            else:
                print_msg = f'Did not find pack "{pack_display_name}" by its ID "{pack_id}" in bucket.\n'
                prints_manager.add_print_job(print_msg, print_color, thread_index, LOG_COLORS.RED)
                prints_manager.execute_thread_prints(thread_index)
                raise Exception(print_msg)
        else:
            result_object = ast.literal_eval(response_data)
            msg = result_object.get('message', '')
            err_msg = f'Search request for pack "{pack_display_name}" with ID "{pack_id}", failed with status code ' \
                      f'{status_code}\n{msg}'
            raise Exception(err_msg)
    except Exception as e:
        err_msg = f'Search request for pack "{pack_display_name}" with ID "{pack_id}", failed. Reason:\n{str(e)}'
        prints_manager.add_print_job(err_msg, print_color, thread_index, LOG_COLORS.RED)

        lock.acquire()
        global SUCCESS_FLAG
        SUCCESS_FLAG = False
        lock.release()


<<<<<<< HEAD
def install_testing_license(client, host, prints_manager, thread_index):
    license_path = '/home/runner/work/content-private/content-private/content-test-conf/demisto.lic'
    header_params = {
        'Content-Type': 'multipart/form-data'
    }
    file_path = os.path.abspath(license_path)
    files = {'file': file_path}

    message = 'Making "POST" request to server {} - to update the license {}'.format(
        host, license_path)
    prints_manager.add_print_job(message, print_color, thread_index, LOG_COLORS.GREEN,
                                 include_timestamp=True)
    prints_manager.execute_thread_prints(thread_index)
    try:
        response_data, status_code, _ = client.api_client.call_api(
            resource_path='/license/upload',
            method='POST',
            header_params=header_params, files=files)
        if 200 <= status_code < 300:
            message = 'License was successfully updated!\n'
            prints_manager.add_print_job(message, print_color, thread_index, LOG_COLORS.GREEN, include_timestamp=True)
        else:
            result_object = ast.literal_eval(response_data)
            message = result_object.get('message', '')
            err_msg = f'Failed to install packs - with status code {status_code}\n{message}\n'
            prints_manager.add_print_job(err_msg, print_error, thread_index, include_timestamp=True)
            raise Exception(err_msg)
    except ApiException:
        print("Failed to upload license.")


def install_packs_from_artifacts(client, host, prints_manager, thread_index, packs_to_install):
    local_packs = glob.glob(
        "/home/runner/work/content-private/content-private/content/artifacts/packs/*.zip")
    packs_install_msg = f'Installing the following packs: {packs_to_install}'
    prints_manager.add_print_job(packs_install_msg, print_color, thread_index, LOG_COLORS.GREEN,
                                 include_timestamp=True)
    with open('./Tests/content_packs_to_install.txt', 'r') as packs_stream:
        pack_ids = packs_stream.readlines()
        pack_ids_to_install = [pack_id.rstrip('\n') for pack_id in pack_ids]
    for local_pack in local_packs:
        if any(pack_id in local_pack for pack_id in pack_ids_to_install):
            upload_zipped_packs(client=client, host=host, prints_manager=prints_manager,
                                thread_index=thread_index, pack_path=local_pack)


def install_packs_private(client, host, prints_manager, thread_index, packs_to_install):
    """ Make a packs installation request.

    Args:
        client (demisto_client): The configured client to use.
        host (str): The server URL.
        prints_manager (ParallelPrintsManager): Print manager object.
        thread_index (int): the thread index.
        packs_to_install (list): A list of the packs to install.
    """
    install_testing_license(client, host, prints_manager, thread_index)
    install_packs_from_artifacts(client, host, prints_manager, thread_index, packs_to_install)
    #  Sometimes DeveloperTools is not included in the install from bucket. This ensures it is
    #  always installed
    msg = f'Installing DeveloperTools pack'
    prints_manager.add_print_job(msg, print_color, thread_index, LOG_COLORS.GREEN)
    developertools_pack = [{"id": "DeveloperTools", "version": "1.0.1"}]

    install_packs(client, host, prints_manager, thread_index, packs_to_install=developertools_pack)


def install_packs(client, host, prints_manager, thread_index, packs_to_install, request_timeout=999999):
=======
def install_packs(client, host, prints_manager, thread_index, packs_to_install, request_timeout=999999,
                  private_install=False):
>>>>>>> 96e890c8
    """ Make a packs installation request.

    Args:
        client (demisto_client): The configured client to use.
        host (str): The server URL.
        prints_manager (ParallelPrintsManager): Print manager object.
        thread_index (int): the thread index.
        packs_to_install (list): A list of the packs to install.
        request_timeout (int): Timeout settings for the installation request.
    """

<<<<<<< HEAD
    request_data = {
        'packs': packs_to_install,
        'ignoreWarnings': True
    }

    packs_to_install_str = ', '.join([pack['id'] for pack in packs_to_install])
    message = 'Installing the following packs in server {}:\n{}'.format(host, packs_to_install_str)
    prints_manager.add_print_job(message, print_color, thread_index, LOG_COLORS.GREEN, include_timestamp=True)
    prints_manager.execute_thread_prints(thread_index)

    # make the pack installation request
    try:
        response_data, status_code, _ = demisto_client.generic_request_func(client,
                                                                            path='/contentpacks/marketplace/install',
                                                                            method='POST',
                                                                            body=request_data,
                                                                            accept='application/json',
                                                                            _request_timeout=request_timeout)

        if 200 <= status_code < 300:
            message = 'Packs were successfully installed!\n'
            prints_manager.add_print_job(message, print_color, thread_index, LOG_COLORS.GREEN, include_timestamp=True)
        else:
            result_object = ast.literal_eval(response_data)
            message = result_object.get('message', '')
            err_msg = f'Failed to install packs - with status code {status_code}\n{message}\n'
=======
    if private_install:
        license_path = '/home/runner/work/content-private/content-private/content-test-conf/demisto.lic'
        header_params = {
            'Content-Type': 'multipart/form-data'
        }
        file_path = os.path.abspath(license_path)
        files = {'file': file_path}

        message = 'Making "POST" request to server {} - to update the license {}'.format(
            host, license_path)
        prints_manager.add_print_job(message, print_color, thread_index, LOG_COLORS.GREEN,
                                     include_timestamp=True)
        prints_manager.execute_thread_prints(thread_index)
        try:
            response_data, status_code, _ = client.api_client.call_api(
                resource_path='/license/upload',
                method='POST',
                header_params=header_params, files=files)
            if 200 <= status_code < 300:
                message = 'License was successfully updated!\n'
                prints_manager.add_print_job(message, print_color, thread_index, LOG_COLORS.GREEN,
                                             include_timestamp=True)
            else:
                result_object = ast.literal_eval(response_data)
                message = result_object.get('message', '')
                err_msg = f'Failed to install packs - with status code {status_code}\n{message}\n'
                prints_manager.add_print_job(err_msg, print_error, thread_index, include_timestamp=True)
                raise Exception(err_msg)
        except ApiException:
            print("Failed to upload license.")

        local_packs = glob.glob("/home/runner/work/content-private/content-private/content/artifacts/packs/*.zip")
        packs_install_msg = f'Installing the following packs: {packs_to_install}'
        prints_manager.add_print_job(packs_install_msg, print_color, thread_index, LOG_COLORS.GREEN,
                                     include_timestamp=True)
        with open('./Tests/content_packs_to_install.txt', 'r') as packs_stream:
            pack_ids = packs_stream.readlines()
            pack_ids_to_install = [pack_id.rstrip('\n') for pack_id in pack_ids]
        for local_pack in local_packs:
            if any(pack_id in local_pack for pack_id in pack_ids_to_install):
                upload_zipped_packs(client=client, host=host, prints_manager=prints_manager,
                                    thread_index=thread_index, pack_path=local_pack)
    else:
        request_data = {
            'packs': packs_to_install,
            'ignoreWarnings': True
        }

        packs_to_install_str = ', '.join([pack['id'] for pack in packs_to_install])
        message = 'Installing the following packs in server {}:\n{}'.format(host, packs_to_install_str)
        prints_manager.add_print_job(message, print_color, thread_index, LOG_COLORS.GREEN, include_timestamp=True)
        prints_manager.execute_thread_prints(thread_index)

        # make the pack installation request
        try:
            response_data, status_code, _ = demisto_client.generic_request_func(client,
                                                                                path='/contentpacks/marketplace/install',
                                                                                method='POST',
                                                                                body=request_data,
                                                                                accept='application/json',
                                                                                _request_timeout=request_timeout)

            if 200 <= status_code < 300:
                message = 'Packs were successfully installed!\n'
                prints_manager.add_print_job(message, print_color, thread_index, LOG_COLORS.GREEN,
                                             include_timestamp=True)
            else:
                result_object = ast.literal_eval(response_data)
                message = result_object.get('message', '')
                err_msg = f'Failed to install packs - with status code {status_code}\n{message}\n'
                prints_manager.add_print_job(err_msg, print_error, thread_index, include_timestamp=True)
                raise Exception(err_msg)
        except Exception as e:
            err_msg = f'The request to install packs has failed. Reason:\n{str(e)}\n'
>>>>>>> 96e890c8
            prints_manager.add_print_job(err_msg, print_error, thread_index, include_timestamp=True)
            raise Exception(err_msg)
    except Exception as e:
        err_msg = f'The request to install packs has failed. Reason:\n{str(e)}\n'
        prints_manager.add_print_job(err_msg, print_error, thread_index, include_timestamp=True)

        global SUCCESS_FLAG
        SUCCESS_FLAG = False
    finally:
        prints_manager.execute_thread_prints(thread_index)


def search_pack_and_its_dependencies(client, prints_manager, pack_id, packs_to_install,
                                     installation_request_body, thread_index, lock):
    """ Searches for the pack of the specified file path, as well as its dependencies,
        and updates the list of packs to be installed accordingly.

    Args:
        client (demisto_client): The configured client to use.
        prints_manager (ParallelPrintsManager): A prints manager object.
        pack_id (str): The id of the pack to be installed.
        packs_to_install (list) A list of the packs to be installed in this iteration.
        installation_request_body (list): A list of packs to be installed, in the request format.
        thread_index (int): the thread index.
        lock (Lock): A lock object.
    """
    pack_data = []
    if pack_id not in packs_to_install:
        pack_display_name = get_pack_display_name(pack_id)
        if pack_display_name:
            pack_data = search_pack(client, prints_manager, pack_display_name, pack_id, thread_index, lock)
        if pack_data is None:
            pack_data = {
                'id': pack_id,
                'version': '1.0.0'
            }

    if pack_data:
        dependencies = get_pack_dependencies(client, prints_manager, pack_data, thread_index, lock)

        current_packs_to_install = [pack_data]
        if dependencies:
            current_packs_to_install.extend(dependencies)

        lock.acquire()
        for pack in current_packs_to_install:
            if pack['id'] not in packs_to_install:
                packs_to_install.append(pack['id'])
                installation_request_body.append(pack)
        lock.release()


def add_pack_to_installation_request(pack_id, installation_request_body):
    metadata_path = os.path.join(PACKS_FULL_PATH, pack_id, PACK_METADATA_FILE)
    with open(metadata_path, 'r') as json_file:
        pack_metadata = json.load(json_file)
        version = pack_metadata.get('currentVersion')
        installation_request_body.append({
            'id': pack_id,
            'version': version
        })


def install_all_content_packs(client, host, prints_manager, thread_index=0):
    all_packs = []

    for pack_id in os.listdir(PACKS_FULL_PATH):
        if pack_id not in IGNORED_FILES:
            add_pack_to_installation_request(pack_id, all_packs)
    install_packs(client, host, prints_manager, thread_index, all_packs)


def upload_zipped_packs(client, host, prints_manager, thread_index, pack_path):
    """ Install packs from zip file.

        Args:
            client (demisto_client): The configured client to use.
            host (str): The server URL.
            prints_manager (ParallelPrintsManager): Print manager object.
            thread_index (int): the index (for prints_manager).
            pack_path (str): path to pack zip.
        """
    header_params = {
        'Content-Type': 'multipart/form-data'
    }
    file_path = os.path.abspath(pack_path)
    files = {'file': file_path}

    message = 'Making "POST" request to server {} - to install all packs from file {}'.format(host, pack_path)
    prints_manager.add_print_job(message, print_color, thread_index, LOG_COLORS.GREEN)
    prints_manager.execute_thread_prints(thread_index)

    # make the pack installation request
    try:
        response_data, status_code, _ = client.api_client.call_api(resource_path='/contentpacks/installed/upload',
                                                                   method='POST',
                                                                   header_params=header_params, files=files)

        if 200 <= status_code < 300:
            message = 'All packs from {} were successfully installed!\n'.format(pack_path)
            prints_manager.add_print_job(message, print_color, thread_index, LOG_COLORS.GREEN)
            prints_manager.execute_thread_prints(thread_index)
        else:
            result_object = ast.literal_eval(response_data)
            message = result_object.get('message', '')
            err_msg = 'Failed to install packs - with status code {}\n{}\n'.format(status_code, message)
            raise Exception(err_msg)
    except Exception as e:
        if e.__class__ == ApiException:
            err_msg = 'The request to install packs has failed. Reason:\n{}\n'.format(str(e.body))
        else:
            err_msg = 'The request to install packs has failed. Reason:\n{}\n'.format(str(e))
        prints_manager.add_print_job(err_msg, print_color, thread_index, LOG_COLORS.GREEN)
        prints_manager.execute_thread_prints(thread_index)
        sys.exit(1)


def search_and_install_packs_and_their_dependencies_private(pack_ids, client, prints_manager, thread_index=0):
    """ Searches for the packs from the specified list, searches their dependencies, and then installs them.
    Args:
        pack_ids (list): A list of the pack ids to search and install.
        client (demisto_client): The client to connect to.
        prints_manager (ParallelPrintsManager): A prints manager object.
        thread_index (int): the thread index.

    Returns (list, bool):
        A list of the installed packs' ids, or an empty list if is_nightly == True.
        A flag that indicates if the operation succeeded or not.
    """
    host = client.api_client.configuration.host

    msg = f'Starting to search and install packs in server: {host}'
    prints_manager.add_print_job(msg, print_color, thread_index, LOG_COLORS.GREEN)
    prints_manager.execute_thread_prints(thread_index)

    packs_to_install = []  # we save all the packs we want to install, to avoid duplications
    installation_request_body = []  # the packs to install, in the request format

    threads_list = []
    lock = Lock()

    for pack_id in pack_ids:
        thread = Thread(target=search_pack_and_its_dependencies,
                        kwargs={'client': client,
                                'prints_manager': prints_manager,
                                'pack_id': pack_id,
                                'packs_to_install': packs_to_install,
                                'installation_request_body': installation_request_body,
                                'thread_index': thread_index,
                                'lock': lock})
        threads_list.append(thread)
    run_threads_list(threads_list)

    install_packs_private(client, host, prints_manager, thread_index, installation_request_body)

    return packs_to_install, SUCCESS_FLAG


def search_and_install_packs_and_their_dependencies(pack_ids, client, prints_manager, is_private, thread_index=0):
    """ Searches for the packs from the specified list, searches their dependencies, and then installs them.
    Args:
        pack_ids (list): A list of the pack ids to search and install.
        client (demisto_client): The client to connect to.
        prints_manager (ParallelPrintsManager): A prints manager object.
        thread_index (int): the thread index.

    Returns (list, bool):
        A list of the installed packs' ids, or an empty list if is_nightly == True.
        A flag that indicates if the operation succeeded or not.
    """
    host = client.api_client.configuration.host

    msg = f'Starting to search and install packs in server: {host}'
    prints_manager.add_print_job(msg, print_color, thread_index, LOG_COLORS.GREEN)
    prints_manager.execute_thread_prints(thread_index)

    packs_to_install = []  # we save all the packs we want to install, to avoid duplications
    installation_request_body = []  # the packs to install, in the request format

    threads_list = []
    lock = Lock()

    for pack_id in pack_ids:
        thread = Thread(target=search_pack_and_its_dependencies,
                        kwargs={'client': client,
                                'prints_manager': prints_manager,
                                'pack_id': pack_id,
                                'packs_to_install': packs_to_install,
                                'installation_request_body': installation_request_body,
                                'thread_index': thread_index,
                                'lock': lock})
        threads_list.append(thread)
    run_threads_list(threads_list)

    install_packs(client, host, prints_manager, thread_index, installation_request_body)

    return packs_to_install, SUCCESS_FLAG<|MERGE_RESOLUTION|>--- conflicted
+++ resolved
@@ -169,7 +169,6 @@
         lock.release()
 
 
-<<<<<<< HEAD
 def install_testing_license(client, host, prints_manager, thread_index):
     license_path = '/home/runner/work/content-private/content-private/content-test-conf/demisto.lic'
     header_params = {
@@ -238,10 +237,6 @@
 
 
 def install_packs(client, host, prints_manager, thread_index, packs_to_install, request_timeout=999999):
-=======
-def install_packs(client, host, prints_manager, thread_index, packs_to_install, request_timeout=999999,
-                  private_install=False):
->>>>>>> 96e890c8
     """ Make a packs installation request.
 
     Args:
@@ -253,7 +248,6 @@
         request_timeout (int): Timeout settings for the installation request.
     """
 
-<<<<<<< HEAD
     request_data = {
         'packs': packs_to_install,
         'ignoreWarnings': True
@@ -275,87 +269,12 @@
 
         if 200 <= status_code < 300:
             message = 'Packs were successfully installed!\n'
-            prints_manager.add_print_job(message, print_color, thread_index, LOG_COLORS.GREEN, include_timestamp=True)
+            prints_manager.add_print_job(message, print_color, thread_index, LOG_COLORS.GREEN,
+                                         include_timestamp=True)
         else:
             result_object = ast.literal_eval(response_data)
             message = result_object.get('message', '')
             err_msg = f'Failed to install packs - with status code {status_code}\n{message}\n'
-=======
-    if private_install:
-        license_path = '/home/runner/work/content-private/content-private/content-test-conf/demisto.lic'
-        header_params = {
-            'Content-Type': 'multipart/form-data'
-        }
-        file_path = os.path.abspath(license_path)
-        files = {'file': file_path}
-
-        message = 'Making "POST" request to server {} - to update the license {}'.format(
-            host, license_path)
-        prints_manager.add_print_job(message, print_color, thread_index, LOG_COLORS.GREEN,
-                                     include_timestamp=True)
-        prints_manager.execute_thread_prints(thread_index)
-        try:
-            response_data, status_code, _ = client.api_client.call_api(
-                resource_path='/license/upload',
-                method='POST',
-                header_params=header_params, files=files)
-            if 200 <= status_code < 300:
-                message = 'License was successfully updated!\n'
-                prints_manager.add_print_job(message, print_color, thread_index, LOG_COLORS.GREEN,
-                                             include_timestamp=True)
-            else:
-                result_object = ast.literal_eval(response_data)
-                message = result_object.get('message', '')
-                err_msg = f'Failed to install packs - with status code {status_code}\n{message}\n'
-                prints_manager.add_print_job(err_msg, print_error, thread_index, include_timestamp=True)
-                raise Exception(err_msg)
-        except ApiException:
-            print("Failed to upload license.")
-
-        local_packs = glob.glob("/home/runner/work/content-private/content-private/content/artifacts/packs/*.zip")
-        packs_install_msg = f'Installing the following packs: {packs_to_install}'
-        prints_manager.add_print_job(packs_install_msg, print_color, thread_index, LOG_COLORS.GREEN,
-                                     include_timestamp=True)
-        with open('./Tests/content_packs_to_install.txt', 'r') as packs_stream:
-            pack_ids = packs_stream.readlines()
-            pack_ids_to_install = [pack_id.rstrip('\n') for pack_id in pack_ids]
-        for local_pack in local_packs:
-            if any(pack_id in local_pack for pack_id in pack_ids_to_install):
-                upload_zipped_packs(client=client, host=host, prints_manager=prints_manager,
-                                    thread_index=thread_index, pack_path=local_pack)
-    else:
-        request_data = {
-            'packs': packs_to_install,
-            'ignoreWarnings': True
-        }
-
-        packs_to_install_str = ', '.join([pack['id'] for pack in packs_to_install])
-        message = 'Installing the following packs in server {}:\n{}'.format(host, packs_to_install_str)
-        prints_manager.add_print_job(message, print_color, thread_index, LOG_COLORS.GREEN, include_timestamp=True)
-        prints_manager.execute_thread_prints(thread_index)
-
-        # make the pack installation request
-        try:
-            response_data, status_code, _ = demisto_client.generic_request_func(client,
-                                                                                path='/contentpacks/marketplace/install',
-                                                                                method='POST',
-                                                                                body=request_data,
-                                                                                accept='application/json',
-                                                                                _request_timeout=request_timeout)
-
-            if 200 <= status_code < 300:
-                message = 'Packs were successfully installed!\n'
-                prints_manager.add_print_job(message, print_color, thread_index, LOG_COLORS.GREEN,
-                                             include_timestamp=True)
-            else:
-                result_object = ast.literal_eval(response_data)
-                message = result_object.get('message', '')
-                err_msg = f'Failed to install packs - with status code {status_code}\n{message}\n'
-                prints_manager.add_print_job(err_msg, print_error, thread_index, include_timestamp=True)
-                raise Exception(err_msg)
-        except Exception as e:
-            err_msg = f'The request to install packs has failed. Reason:\n{str(e)}\n'
->>>>>>> 96e890c8
             prints_manager.add_print_job(err_msg, print_error, thread_index, include_timestamp=True)
             raise Exception(err_msg)
     except Exception as e:
