--- conflicted
+++ resolved
@@ -531,12 +531,8 @@
       "https://ctgold.in.net",
       "https://.okta.com",
       "https://pypi.org",
-<<<<<<< HEAD
-      "https://snapshots.mitmproxy.org"
-
-=======
+      "https://snapshots.mitmproxy.org",
       "https://host"
->>>>>>> ee6587ec
     ],
     "md5": [
       "c8092abd8d581750c0530fa1fc8d8318",
