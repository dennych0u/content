from __future__ import print_function
import os
import re
import sys
import json
import time
import argparse
import threading
import subprocess
import traceback
from time import sleep
import datetime
from distutils.version import LooseVersion

import pytz

from google.cloud import storage
from google.api_core.exceptions import PreconditionFailed
from queue import Queue
from contextlib import contextmanager

import urllib3
import requests
import demisto_client.demisto_api
from demisto_client.demisto_api.rest import ApiException
from slackclient import SlackClient

from Tests.mock_server import MITMProxy, AMIConnection
from Tests.test_integration import Docker, test_integration, disable_all_integrations
from Tests.test_dependencies import get_used_integrations, get_tests_allocation_for_threads
from demisto_sdk.commands.common.constants import RUN_ALL_TESTS_FORMAT, FILTER_CONF, PB_Status
from demisto_sdk.commands.common.tools import print_color, print_error, print_warning, \
    LOG_COLORS, str2bool

# Disable insecure warnings
urllib3.disable_warnings()

SERVER_URL = "https://{}"
INTEGRATIONS_CONF = "./Tests/integrations_file.txt"

FAILED_MATCH_INSTANCE_MSG = "{} Failed to run.\n There are {} instances of {}, please select one of them by using " \
                            "the instance_name argument in conf.json. The options are:\n{}"

SERVICE_RESTART_TIMEOUT = 300
SERVICE_RESTART_POLLING_INTERVAL = 5
LOCKS_PATH = 'content-locks'
BUCKET_NAME = os.environ.get('GCS_ARTIFACTS_BUCKET')
CIRCLE_BUILD_NUM = os.environ.get('CIRCLE_BUILD_NUM')
WORKFLOW_ID = os.environ.get('CIRCLE_WORKFLOW_ID')
CIRCLE_STATUS_TOKEN = os.environ.get('CIRCLECI_STATUS_TOKEN')
SLACK_MEM_CHANNEL_ID = 'CM55V7J8K'
<<<<<<< HEAD
=======
PROXY_LOG_FILE_NAME = 'proxy_metrics.csv'
>>>>>>> 0c80d471
ENV_RESULTS_PATH = './env_results.json'


def options_handler():
    parser = argparse.ArgumentParser(description='Utility for batch action on incidents')
    parser.add_argument('-k', '--apiKey', help='The Demisto API key for the server', required=True)
    parser.add_argument('-s', '--server', help='The server URL to connect to')
    parser.add_argument('-c', '--conf', help='Path to conf file', required=True)
    parser.add_argument('-e', '--secret', help='Path to secret conf file')
    parser.add_argument('-n', '--nightly', type=str2bool, help='Run nightly tests')
    parser.add_argument('-t', '--slack', help='The token for slack', required=True)
    parser.add_argument('-a', '--circleci', help='The token for circleci', required=True)
    parser.add_argument('-b', '--buildNumber', help='The build number', required=True)
    parser.add_argument('-g', '--buildName', help='The build name', required=True)
    parser.add_argument('-i', '--isAMI', type=str2bool, help='is AMI build or not', default=False)
    parser.add_argument('-m', '--memCheck', type=str2bool,
                        help='Should trigger memory checks or not. The slack channel to check the data is: '
                             'dmst_content_nightly_memory_data', default=False)
    parser.add_argument('-d', '--serverVersion', help='Which server version to run the '
                                                      'tests on(Valid only when using AMI)', default="NonAMI")
    parser.add_argument('-l', '--testsList', help='List of specific, comma separated'
                                                  'tests to run')

    options = parser.parse_args()
    tests_settings = TestsSettings(options)
    return tests_settings


class TestsSettings:
    def __init__(self, options):
        self.api_key = options.apiKey
        self.server = options.server
        self.conf_path = options.conf
        self.secret_conf_path = options.secret
        self.nightly = options.nightly
        self.slack = options.slack
        self.circleci = options.circleci
        self.buildNumber = options.buildNumber
        self.buildName = options.buildName
        self.isAMI = options.isAMI
        self.memCheck = options.memCheck
        self.serverVersion = options.serverVersion
        self.serverNumericVersion = None
        self.specific_tests_to_run = self.parse_tests_list_arg(options.testsList)
        self.is_local_run = (self.server is not None)

    @staticmethod
    def parse_tests_list_arg(tests_list):
        tests_to_run = tests_list.split(",") if tests_list else []
        return tests_to_run


class PrintJob:
    def __init__(self, message_to_print, print_function_to_execute, message_color=None):
        self.print_function_to_execute = print_function_to_execute
        self.message_to_print = message_to_print
        self.message_color = message_color

    def execute_print(self):
        if self.message_color:
            self.print_function_to_execute(self.message_to_print, self.message_color)
        else:
            self.print_function_to_execute(self.message_to_print)


class ParallelPrintsManager:

    def __init__(self, number_of_threads):
        self.threads_print_jobs = [[] for i in range(number_of_threads)]
        self.print_lock = threading.Lock()
        self.threads_last_update_times = [time.time() for i in range(number_of_threads)]

    def should_update_thread_status(self, thread_index):
        current_time = time.time()
        thread_last_update = self.threads_last_update_times[thread_index]
        return current_time - thread_last_update > 300

    def add_print_job(self, message_to_print, print_function_to_execute, thread_index, message_color=None,
                      include_timestamp=False):
        if include_timestamp:
            message_to_print = f'[{datetime.datetime.now(datetime.timezone.utc)}] {message_to_print}'

        print_job = PrintJob(message_to_print, print_function_to_execute, message_color=message_color)
        self.threads_print_jobs[thread_index].append(print_job)
        if self.should_update_thread_status(thread_index):
            print("Thread {} is still running.".format(thread_index))
            self.threads_last_update_times[thread_index] = time.time()

    def execute_thread_prints(self, thread_index):
        self.print_lock.acquire()
        prints_to_execute = self.threads_print_jobs[thread_index]
        for print_job in prints_to_execute:
            print_job.execute_print()
        self.print_lock.release()
        self.threads_print_jobs[thread_index] = []


class TestsDataKeeper:

    def __init__(self):
        self.succeeded_playbooks = []
        self.failed_playbooks = []
        self.skipped_tests = []
        self.skipped_integrations = []
        self.rerecorded_tests = []
        self.empty_files = []
        self.unmockable_integrations = {}

    def add_tests_data(self, succeed_playbooks, failed_playbooks, skipped_tests, skipped_integration,
                       unmockable_integrations):
        # Using multiple appends and not extend since append is guaranteed to be thread safe
        for playbook in succeed_playbooks:
            self.succeeded_playbooks.append(playbook)
        for playbook in failed_playbooks:
            self.failed_playbooks.append(playbook)
        for playbook in skipped_tests:
            self.skipped_tests.append(playbook)
        for playbook in skipped_integration:
            self.skipped_integrations.append(playbook)
        for playbook_id, reason in unmockable_integrations.items():
            self.unmockable_integrations[playbook_id] = reason

    def add_proxy_related_test_data(self, proxy):
        # Using multiple appends and not extend since append is guaranteed to be thread safe
        for playbook_id in proxy.rerecorded_tests:
            self.rerecorded_tests.append(playbook_id)
        for playbook_id in proxy.empty_files:
            self.empty_files.append(playbook_id)


def print_test_summary(tests_data_keeper, is_ami=True):
    succeed_playbooks = tests_data_keeper.succeeded_playbooks
    failed_playbooks = tests_data_keeper.failed_playbooks
    skipped_tests = tests_data_keeper.skipped_tests
    unmocklable_integrations = tests_data_keeper.unmockable_integrations
    skipped_integration = tests_data_keeper.skipped_integrations
    rerecorded_tests = tests_data_keeper.rerecorded_tests
    empty_files = tests_data_keeper.empty_files

    succeed_count = len(succeed_playbooks)
    failed_count = len(failed_playbooks)
    skipped_count = len(skipped_tests)
    rerecorded_count = len(rerecorded_tests) if is_ami else 0
    empty_mocks_count = len(empty_files) if is_ami else 0
    unmocklable_integrations_count = len(unmocklable_integrations)
    print('\nTEST RESULTS:')
    tested_playbooks_message = '\t Number of playbooks tested - ' + str(succeed_count + failed_count)
    print(tested_playbooks_message)
    succeeded_playbooks_message = '\t Number of succeeded tests - ' + str(succeed_count)
    print_color(succeeded_playbooks_message, LOG_COLORS.GREEN)

    if failed_count > 0:
        failed_tests_message = '\t Number of failed tests - ' + str(failed_count) + ':'
        print_error(failed_tests_message)
        for playbook_id in failed_playbooks:
            print_error('\t - ' + playbook_id)

    if rerecorded_count > 0:
        recording_warning = '\t Tests with failed playback and successful re-recording - ' + str(rerecorded_count) + ':'
        print_warning(recording_warning)
        for playbook_id in rerecorded_tests:
            print_warning('\t - ' + playbook_id)

    if empty_mocks_count > 0:
        empty_mock_successes_msg = '\t Successful tests with empty mock files - ' + str(empty_mocks_count) + ':'
        print(empty_mock_successes_msg)
        proxy_explanation = '\t (either there were no http requests or no traffic is passed through the proxy.\n' \
                            '\t Investigate the playbook and the integrations.\n' \
                            '\t If the integration has no http traffic, add to unmockable_integrations in conf.json)'
        print(proxy_explanation)
        for playbook_id in empty_files:
            print('\t - ' + playbook_id)

    if len(skipped_integration) > 0:
        skipped_integrations_warning = '\t Number of skipped integration - ' + str(len(skipped_integration)) + ':'
        print_warning(skipped_integrations_warning)
        for playbook_id in skipped_integration:
            print_warning('\t - ' + playbook_id)

    if skipped_count > 0:
        skipped_tests_warning = '\t Number of skipped tests - ' + str(skipped_count) + ':'
        print_warning(skipped_tests_warning)
        for playbook_id in skipped_tests:
            print_warning('\t - ' + playbook_id)

    if unmocklable_integrations_count > 0:
        unmockable_warning = '\t Number of unmockable integrations - ' + str(unmocklable_integrations_count) + ':'
        print_warning(unmockable_warning)
        for playbook_id, reason in unmocklable_integrations.items():
            print_warning('\t - ' + playbook_id + ' - ' + reason)


def update_test_msg(integrations, test_message):
    if integrations:
        integrations_names = [integration['name'] for integration in
                              integrations]
        test_message = test_message + ' with integration(s): ' + ','.join(
            integrations_names)

    return test_message


def turn_off_telemetry(xsoar_client):
    """
    Turn off telemetry on the AMI instance

    :param xsoar_client: Preconfigured client for the XSOAR instance
    :return: None
    """

    body, status_code, _ = demisto_client.generic_request_func(self=xsoar_client, method='POST',
                                                               path='/telemetry?status=notelemetry')

    if status_code != 200:
        print_error('Request to turn off telemetry failed with status code "{}"\n{}'.format(status_code, body))
        sys.exit(1)


def reset_containers(server, demisto_user, demisto_pass, prints_manager, thread_index):
    prints_manager.add_print_job('Resetting containers', print, thread_index)
    client = demisto_client.configure(base_url=server, username=demisto_user, password=demisto_pass, verify_ssl=False)
    body, status_code, _ = demisto_client.generic_request_func(self=client, method='POST',
                                                               path='/containers/reset')
    if status_code != 200:
        error_msg = 'Request to reset containers failed with status code "{}"\n{}'.format(status_code, body)
        prints_manager.add_print_job(error_msg, print_error, thread_index)
        prints_manager.execute_thread_prints(thread_index)
        sys.exit(1)
    sleep(10)


def has_unmockable_integration(integrations, unmockable_integrations):
    return list(set(x['name'] for x in integrations).intersection(unmockable_integrations.keys()))


def get_docker_limit():
    process = subprocess.Popen(['cat', '/sys/fs/cgroup/memory/memory.limit_in_bytes'], stdout=subprocess.PIPE,
                               stderr=subprocess.STDOUT)
    stdout, stderr = process.communicate()
    return stdout, stderr


def get_docker_processes_data():
    process = subprocess.Popen(['ps', 'aux'], stdout=subprocess.PIPE, stderr=subprocess.STDOUT)
    stdout, stderr = process.communicate()
    return stdout, stderr


def get_docker_memory_data():
    process = subprocess.Popen(['cat', '/sys/fs/cgroup/memory/memory.usage_in_bytes'], stdout=subprocess.PIPE,
                               stderr=subprocess.STDOUT)
    stdout, stderr = process.communicate()
    return stdout, stderr


def send_slack_message(slack, chanel, text, user_name, as_user):
    sc = SlackClient(slack)
    sc.api_call(
        "chat.postMessage",
        channel=chanel,
        username=user_name,
        as_user=as_user,
        text=text,
        mrkdwn='true'
    )


def run_test_logic(conf_json_test_details, tests_queue, tests_settings, c, failed_playbooks, integrations, playbook_id,
                   succeed_playbooks, test_message, test_options, slack, circle_ci, build_number, server_url,
                   build_name, prints_manager, thread_index=0, is_mock_run=False):
    with acquire_test_lock(integrations,
                           test_options.get('timeout'),
                           prints_manager,
                           thread_index,
                           tests_settings.conf_path) as lock:
        if lock:
            status, inc_id = test_integration(c, server_url, integrations, playbook_id, prints_manager, test_options,
                                              is_mock_run, thread_index=thread_index)
            # c.api_client.pool.close()
            if status == PB_Status.COMPLETED:
                prints_manager.add_print_job('PASS: {} succeed'.format(test_message), print_color, thread_index,
                                             message_color=LOG_COLORS.GREEN)
                succeed_playbooks.append(playbook_id)

            elif status == PB_Status.NOT_SUPPORTED_VERSION:
                not_supported_version_message = 'PASS: {} skipped - not supported version'.format(test_message)
                prints_manager.add_print_job(not_supported_version_message, print, thread_index)
                succeed_playbooks.append(playbook_id)

            else:
                error_message = 'Failed: {} failed'.format(test_message)
                prints_manager.add_print_job(error_message, print_error, thread_index)
                playbook_id_with_mock = playbook_id
                if not is_mock_run:
                    playbook_id_with_mock += " (Mock Disabled)"
                failed_playbooks.append(playbook_id_with_mock)
                if not tests_settings.is_local_run:
                    notify_failed_test(slack, circle_ci, playbook_id, build_number, inc_id, server_url, build_name)

            succeed = status in (PB_Status.COMPLETED, PB_Status.NOT_SUPPORTED_VERSION)
        else:
            tests_queue.put(conf_json_test_details)
            succeed = False

    return succeed


# run the test using a real instance, record traffic.
def run_and_record(conf_json_test_details, tests_queue, tests_settings, c, proxy, failed_playbooks, integrations,
                   playbook_id, succeed_playbooks, test_message, test_options, slack, circle_ci, build_number,
                   server_url, build_name, prints_manager, thread_index=0):
    proxy.set_tmp_folder()
    proxy.start(playbook_id, record=True, thread_index=thread_index, prints_manager=prints_manager)
    succeed = run_test_logic(conf_json_test_details, tests_queue, tests_settings, c, failed_playbooks, integrations,
                             playbook_id, succeed_playbooks, test_message, test_options, slack, circle_ci, build_number,
                             server_url, build_name, prints_manager, thread_index=thread_index, is_mock_run=True)
    proxy.stop(thread_index=thread_index, prints_manager=prints_manager)
    if succeed:
        proxy.successful_rerecord_count += 1
        proxy.clean_mock_file(playbook_id, thread_index=thread_index, prints_manager=prints_manager)
        proxy.move_mock_file_to_repo(playbook_id, thread_index=thread_index, prints_manager=prints_manager)
    else:
        proxy.failed_rerecord_count += 1
        proxy.failed_rerecord_tests.append(playbook_id)
    proxy.set_repo_folder()
    return succeed


def mock_run(conf_json_test_details, tests_queue, tests_settings, c, proxy, failed_playbooks, integrations,
             playbook_id, succeed_playbooks, test_message, test_options, slack, circle_ci, build_number, server_url,
             build_name, start_message, prints_manager, thread_index=0):
    rerecord = False

    if proxy.has_mock_file(playbook_id):
        start_mock_message = '{} (Mock: Playback)'.format(start_message)
        prints_manager.add_print_job(start_mock_message, print, thread_index, include_timestamp=True)
        proxy.start(playbook_id, thread_index=thread_index, prints_manager=prints_manager)
        # run test
        status, _ = test_integration(c, server_url, integrations, playbook_id, prints_manager, test_options,
                                     is_mock_run=True, thread_index=thread_index)
        # use results
        proxy.stop(thread_index=thread_index, prints_manager=prints_manager)
        if status == PB_Status.COMPLETED:
            proxy.successful_tests_count += 1
            succeed_message = 'PASS: {} succeed'.format(test_message)
            prints_manager.add_print_job(succeed_message, print_color, thread_index, LOG_COLORS.GREEN)
            succeed_playbooks.append(playbook_id)
            end_mock_message = f'------ Test {test_message} end ------\n'
            prints_manager.add_print_job(end_mock_message, print, thread_index, include_timestamp=True)
            return

        if status == PB_Status.NOT_SUPPORTED_VERSION:
            not_supported_version_message = 'PASS: {} skipped - not supported version'.format(test_message)
            prints_manager.add_print_job(not_supported_version_message, print, thread_index)
            succeed_playbooks.append(playbook_id)
            end_mock_message = f'------ Test {test_message} end ------\n'
            prints_manager.add_print_job(end_mock_message, print, thread_index, include_timestamp=True)
            return

        if status == PB_Status.FAILED_DOCKER_TEST:
            error_message = 'Failed: {} failed'.format(test_message)
            prints_manager.add_print_job(error_message, print_error, thread_index)
            failed_playbooks.append(playbook_id)
            end_mock_message = f'------ Test {test_message} end ------\n'
            prints_manager.add_print_job(end_mock_message, print, thread_index, include_timestamp=True)
            return
        proxy.failed_tests_count += 1
        mock_failed_message = "Test failed with mock, recording new mock file. (Mock: Recording)"
        prints_manager.add_print_job(mock_failed_message, print, thread_index)
        rerecord = True
    else:
        mock_recording_message = start_message + ' (Mock: Recording)'
        prints_manager.add_print_job(mock_recording_message, print, thread_index, include_timestamp=True)

    # Mock recording - no mock file or playback failure.
    c = demisto_client.configure(base_url=c.api_client.configuration.host,
                                 api_key=c.api_client.configuration.api_key, verify_ssl=False)
    succeed = run_and_record(conf_json_test_details, tests_queue, tests_settings, c, proxy, failed_playbooks,
                             integrations, playbook_id, succeed_playbooks, test_message, test_options, slack, circle_ci,
                             build_number, server_url, build_name, prints_manager, thread_index=thread_index)

    if rerecord and succeed:
        proxy.rerecorded_tests.append(playbook_id)
    test_end_message = f'------ Test {test_message} end ------\n'
    prints_manager.add_print_job(test_end_message, print, thread_index, include_timestamp=True)


def run_test(conf_json_test_details, tests_queue, tests_settings, demisto_user, demisto_pass, proxy, failed_playbooks,
             integrations, unmockable_integrations, playbook_id, succeed_playbooks, test_message, test_options,
             slack, circle_ci, build_number, server_url, build_name, prints_manager, is_ami=True, thread_index=0):
    start_message = f'------ Test {test_message} start ------'
    client = demisto_client.configure(base_url=server_url, username=demisto_user, password=demisto_pass, verify_ssl=False)

    if not is_ami or (not integrations or has_unmockable_integration(integrations, unmockable_integrations)):
        prints_manager.add_print_job(start_message + ' (Mock: Disabled)', print, thread_index, include_timestamp=True)
        run_test_logic(conf_json_test_details, tests_queue, tests_settings, client, failed_playbooks, integrations,
                       playbook_id, succeed_playbooks, test_message, test_options, slack, circle_ci, build_number,
                       server_url, build_name, prints_manager, thread_index=thread_index)
        prints_manager.add_print_job('------ Test %s end ------\n' % (test_message,), print, thread_index,
                                     include_timestamp=True)

        return
    mock_run(conf_json_test_details, tests_queue, tests_settings, client, proxy, failed_playbooks, integrations,
             playbook_id, succeed_playbooks, test_message, test_options, slack, circle_ci, build_number,
             server_url, build_name, start_message, prints_manager, thread_index=thread_index)


def http_request(url, params_dict=None):
    try:
        res = requests.request("GET",
                               url,
                               verify=True,
                               params=params_dict,
                               )
        res.raise_for_status()

        return res.json()

    except Exception as e:
        raise e


def get_user_name_from_circle(circleci_token, build_number):
    url = "https://circleci.com/api/v1.1/project/github/demisto/content/{0}?circle-token={1}".format(build_number,
                                                                                                     circleci_token)
    res = http_request(url)

    user_details = res.get('user', {})
    return user_details.get('name', '')


def notify_failed_test(slack, circle_ci, playbook_id, build_number, inc_id, server_url, build_name):
    circle_user_name = get_user_name_from_circle(circle_ci, build_number)
    sc = SlackClient(slack)
    user_id = retrieve_id(circle_user_name, sc)

    text = "{0} - {1} Failed\n{2}".format(build_name, playbook_id, server_url) if inc_id == -1 \
        else "{0} - {1} Failed\n{2}/#/WorkPlan/{3}".format(build_name, playbook_id, server_url, inc_id)

    if user_id:
        sc.api_call(
            "chat.postMessage",
            channel=user_id,
            username="Content CircleCI",
            as_user="False",
            text=text
        )


def retrieve_id(circle_user_name, sc):
    user_id = ''
    res = sc.api_call('users.list')

    user_list = res.get('members', [])
    for user in user_list:
        profile = user.get('profile', {})
        name = profile.get('real_name_normalized', '')
        if name == circle_user_name:
            user_id = user.get('id', '')

    return user_id


def create_result_files(tests_data_keeper):
    failed_playbooks = tests_data_keeper.failed_playbooks
    skipped_integration = tests_data_keeper.skipped_integrations
    skipped_tests = tests_data_keeper.skipped_tests
    with open("./Tests/failed_tests.txt", "w") as failed_tests_file:
        failed_tests_file.write('\n'.join(failed_playbooks))
    with open('./Tests/skipped_tests.txt', "w") as skipped_tests_file:
        skipped_tests_file.write('\n'.join(skipped_tests))
    with open('./Tests/skipped_integrations.txt', "w") as skipped_integrations_file:
        skipped_integrations_file.write('\n'.join(skipped_integration))


def change_placeholders_to_values(placeholders_map, config_item):
    """Replaces placeholders in the object to their real values

    Args:
        placeholders_map: (dict)
             Dict that holds the real values to be replaced for each placeholder.
        config_item: (json object)
            Integration configuration object.

    Returns:
        dict. json object with the real configuration.
    """
    item_as_string = json.dumps(config_item)
    for key, value in placeholders_map.items():
        item_as_string = item_as_string.replace(key, value)
    return json.loads(item_as_string)


def set_integration_params(demisto_api_key, integrations, secret_params, instance_names, playbook_id,
                           prints_manager, placeholders_map, thread_index=0):
    for integration in integrations:
        integration_params = [change_placeholders_to_values(placeholders_map, item) for item
                              in secret_params if item['name'] == integration['name']]

        if integration_params:
            matched_integration_params = integration_params[0]
            if len(integration_params) != 1:
                found_matching_instance = False
                for item in integration_params:
                    if item.get('instance_name', 'Not Found') in instance_names:
                        matched_integration_params = item
                        found_matching_instance = True

                if not found_matching_instance:
                    optional_instance_names = [optional_integration.get('instance_name', 'None')
                                               for optional_integration in integration_params]
                    error_msg = FAILED_MATCH_INSTANCE_MSG.format(playbook_id, len(integration_params),
                                                                 integration['name'],
                                                                 '\n'.join(optional_instance_names))
                    prints_manager.add_print_job(error_msg, print_error, thread_index)
                    return False

            integration['params'] = matched_integration_params.get('params', {})
            integration['byoi'] = matched_integration_params.get('byoi', True)
            integration['instance_name'] = matched_integration_params.get('instance_name', integration['name'])
            integration['validate_test'] = matched_integration_params.get('validate_test', True)
        elif integration['name'] == 'Demisto REST API':
            integration['params'] = {
                'url': 'https://localhost',
                'apikey': demisto_api_key,
                'insecure': True,
            }

    return True


def collect_integrations(integrations_conf, skipped_integration, skipped_integrations_conf, nightly_integrations):
    integrations = []
    is_nightly_integration = False
    test_skipped_integration = []
    for integration in integrations_conf:
        if integration in skipped_integrations_conf.keys():
            skipped_integration.add("{0} - reason: {1}".format(integration, skipped_integrations_conf[integration]))
            test_skipped_integration.append(integration)

        if integration in nightly_integrations:
            is_nightly_integration = True

        # string description
        integrations.append({
            'name': integration,
            'params': {}
        })

    return test_skipped_integration, integrations, is_nightly_integration


def extract_filtered_tests(is_nightly):
    if is_nightly:
        # TODO: verify this response
        return [], False, True
    with open(FILTER_CONF, 'r') as filter_file:
        filtered_tests = filter_file.readlines()
        filtered_tests = [line.strip('\n') for line in filtered_tests]
        is_filter_configured = bool(filtered_tests)
        run_all = RUN_ALL_TESTS_FORMAT in filtered_tests

    return filtered_tests, is_filter_configured, run_all


def load_conf_files(conf_path, secret_conf_path):
    with open(conf_path) as data_file:
        conf = json.load(data_file)

    secret_conf = None
    if secret_conf_path:
        with open(secret_conf_path) as data_file:
            secret_conf = json.load(data_file)

    return conf, secret_conf


def run_test_scenario(tests_queue, tests_settings, t, proxy, default_test_timeout, skipped_tests_conf,
                      nightly_integrations, skipped_integrations_conf, skipped_integration, is_nightly,
                      run_all_tests, is_filter_configured, filtered_tests, skipped_tests, secret_params,
                      failed_playbooks, playbook_skipped_integration, unmockable_integrations,
                      succeed_playbooks, slack, circle_ci, build_number, server, build_name,
                      server_numeric_version, demisto_user, demisto_pass, demisto_api_key,
                      prints_manager, thread_index=0, is_ami=True):
    playbook_id = t['playbookID']
    nightly_test = t.get('nightly', False)
    integrations_conf = t.get('integrations', [])
    instance_names_conf = t.get('instance_names', [])

    test_message = 'playbook: ' + playbook_id

    test_options = {
        'timeout': t.get('timeout', default_test_timeout),
        'memory_threshold': t.get('memory_threshold', Docker.DEFAULT_CONTAINER_MEMORY_USAGE),
        'pid_threshold': t.get('pid_threshold', Docker.DEFAULT_CONTAINER_PIDS_USAGE)
    }

    if not isinstance(integrations_conf, list):
        integrations_conf = [integrations_conf, ]

    if not isinstance(instance_names_conf, list):
        instance_names_conf = [instance_names_conf, ]

    test_skipped_integration, integrations, is_nightly_integration = collect_integrations(
        integrations_conf, skipped_integration, skipped_integrations_conf, nightly_integrations)

    if playbook_id in filtered_tests:
        playbook_skipped_integration.update(test_skipped_integration)

    skip_nightly_test = (nightly_test or is_nightly_integration) and not is_nightly

    # Skip nightly test
    if skip_nightly_test:
        prints_manager.add_print_job(f'\n------ Test {test_message} start ------', print, thread_index,
                                     include_timestamp=True)
        prints_manager.add_print_job('Skip test', print, thread_index)
        prints_manager.add_print_job(f'------ Test {test_message} end ------\n', print, thread_index,
                                     include_timestamp=True)
        return

    if not run_all_tests:
        # Skip filtered test
        if is_filter_configured and playbook_id not in filtered_tests:
            return

    # Skip bad test
    if playbook_id in skipped_tests_conf:
        skipped_tests.add(f'{playbook_id} - reason: {skipped_tests_conf[playbook_id]}')
        return

    # Skip integration
    if test_skipped_integration:
        return

    # Skip version mismatch test
    test_from_version = t.get('fromversion', '0.0.0')
    test_to_version = t.get('toversion', '99.99.99')

    if not (LooseVersion(test_from_version) <= LooseVersion(server_numeric_version) <= LooseVersion(test_to_version)):
        prints_manager.add_print_job(f'\n------ Test {test_message} start ------', print, thread_index,
                                     include_timestamp=True)
        warning_message = 'Test {} ignored due to version mismatch (test versions: {}-{})'.format(test_message,
                                                                                                  test_from_version,
                                                                                                  test_to_version)
        prints_manager.add_print_job(warning_message, print_warning, thread_index)
        prints_manager.add_print_job(f'------ Test {test_message} end ------\n', print, thread_index,
                                     include_timestamp=True)
        return

    placeholders_map = {'%%SERVER_HOST%%': server}
    are_params_set = set_integration_params(demisto_api_key, integrations, secret_params, instance_names_conf,
                                            playbook_id, prints_manager, placeholders_map, thread_index=thread_index)
    if not are_params_set:
        failed_playbooks.append(playbook_id)
        return

    test_message = update_test_msg(integrations, test_message)
    options = options_handler()
    stdout, stderr = get_docker_memory_data()
    text = 'Memory Usage: {}'.format(stdout) if not stderr else stderr
    if options.nightly and options.memCheck and not tests_settings.is_local_run:
        send_slack_message(slack, SLACK_MEM_CHANNEL_ID, text, 'Content CircleCI', 'False')
        stdout, stderr = get_docker_processes_data()
        text = stdout if not stderr else stderr
        send_slack_message(slack, SLACK_MEM_CHANNEL_ID, text, 'Content CircleCI', 'False')

    run_test(t, tests_queue, tests_settings, demisto_user, demisto_pass, proxy, failed_playbooks,
             integrations, unmockable_integrations, playbook_id, succeed_playbooks, test_message,
             test_options, slack, circle_ci, build_number, server, build_name, prints_manager,
             is_ami, thread_index=thread_index)


def load_env_results_json():
    if not os.path.isfile(ENV_RESULTS_PATH):
<<<<<<< HEAD
        return None
=======
        return {}
>>>>>>> 0c80d471

    with open(ENV_RESULTS_PATH, 'r') as json_file:
        return json.load(json_file)


def get_server_numeric_version(ami_env, is_local_run=False):
    """
    Gets the current server version
    Arguments:
        ami_env: (str)
            AMI version name.
        is_local_run: (bool)
            when running locally, assume latest version.

    Returns:
        (str) Server numeric version
    """
    default_version = '99.99.98'
    if is_local_run:
        print_color(f'Local run, assuming server version is {default_version}', LOG_COLORS.GREEN)
        return default_version

    env_json = load_env_results_json()
    if not env_json:
        print_warning(f'Did not find {ENV_RESULTS_PATH} file, assuming server version is {default_version}.')
        return default_version

    instances_ami_names = {env.get('AmiName') for env in env_json if ami_env in env.get('Role', '')}
    if len(instances_ami_names) != 1:
        print_warning(f'Did not get one AMI Name, got {instances_ami_names}.'
                      f' Assuming server version is {default_version}')
        return default_version

    instances_ami_name = list(instances_ami_names)[0]
    extracted_version = re.findall(r'Demisto-(?:Circle-CI|MarketPlace)-Content-[\w-]+-([\d.]+)-[\d]{5}',
                                   instances_ami_name)
    if extracted_version:
        server_numeric_version = extracted_version[0]
    else:
        server_numeric_version = default_version

    # make sure version is three-part version
    if server_numeric_version.count('.') == 1:
        server_numeric_version += ".0"

    print_color(f'Server version: {server_numeric_version}', LOG_COLORS.GREEN)
    return server_numeric_version


def get_instances_ips_and_names(tests_settings):
    if tests_settings.server:
        return [tests_settings.server]
    env_json = load_env_results_json()
    instances_ips = [(env.get('Role'), env.get('InstanceDNS')) for env in env_json]
    return instances_ips


def get_test_records_of_given_test_names(tests_settings, tests_names_to_search):
    conf, secret_conf = load_conf_files(tests_settings.conf_path, tests_settings.secret_conf_path)
    tests_records = conf['tests']
    test_records_with_supplied_names = []
    for test_record in tests_records:
        test_name = test_record.get("playbookID")
        if test_name and test_name in tests_names_to_search:
            test_records_with_supplied_names.append(test_record)
    return test_records_with_supplied_names


def get_json_file(path):
    with open(path, 'r') as json_file:
        return json.loads(json_file.read())


def execute_testing(tests_settings, server_ip, mockable_tests_names, unmockable_tests_names,
                    tests_data_keeper, prints_manager, thread_index=0, is_ami=True):
    server = SERVER_URL.format(server_ip)
    server_numeric_version = tests_settings.serverNumericVersion
    start_message = "Executing tests with the server {} - and the server ip {}".format(server, server_ip)
    prints_manager.add_print_job(start_message, print, thread_index)
    is_nightly = tests_settings.nightly
    is_memory_check = tests_settings.memCheck
    slack = tests_settings.slack
    circle_ci = tests_settings.circleci
    build_number = tests_settings.buildNumber
    build_name = tests_settings.buildName
    conf, secret_conf = load_conf_files(tests_settings.conf_path, tests_settings.secret_conf_path)
    demisto_api_key = tests_settings.api_key
    demisto_user = secret_conf['username']
    demisto_pass = secret_conf['userPassword']

    default_test_timeout = conf.get('testTimeout', 30)

    tests = conf['tests']
    skipped_tests_conf = conf['skipped_tests']
    nightly_integrations = conf['nightly_integrations']
    skipped_integrations_conf = conf['skipped_integrations']
    unmockable_integrations = conf['unmockable_integrations']

    secret_params = secret_conf['integrations'] if secret_conf else []

    filtered_tests, is_filter_configured, run_all_tests = extract_filtered_tests(tests_settings.nightly)
    if is_filter_configured and not run_all_tests:
        is_nightly = True

    if not tests or len(tests) == 0:
        prints_manager.add_print_job('no integrations are configured for test', print, thread_index)
        prints_manager.execute_thread_prints(thread_index)
        return
    xsoar_client = demisto_client.configure(base_url=server, username=demisto_user,
                                            password=demisto_pass, verify_ssl=False)

    # turn off telemetry
    turn_off_telemetry(xsoar_client)

    proxy = None
    if is_ami:
        ami = AMIConnection(server_ip)
        ami.clone_mock_data()
        proxy = MITMProxy(server_ip)

    failed_playbooks = []
    succeed_playbooks = []
    skipped_tests = set([])
    skipped_integration = set([])
    playbook_skipped_integration = set([])

    disable_all_integrations(xsoar_client, prints_manager, thread_index=thread_index)
    prints_manager.execute_thread_prints(thread_index)
    mockable_tests = get_test_records_of_given_test_names(tests_settings, mockable_tests_names)
    unmockable_tests = get_test_records_of_given_test_names(tests_settings, unmockable_tests_names)

    if is_nightly and is_memory_check:
        mem_lim, err = get_docker_limit()
        send_slack_message(slack, SLACK_MEM_CHANNEL_ID,
                           f'Build Number: {build_number}\n Server Address: {server}\nMemory Limit: {mem_lim}',
                           'Content CircleCI', 'False')

    try:
        # first run the mock tests to avoid mockless side effects in container
        if is_ami and mockable_tests:
            proxy.configure_proxy_in_demisto(proxy=proxy.ami.docker_ip + ':' + proxy.PROXY_PORT,
                                             username=demisto_user, password=demisto_pass,
                                             server=server)
            executed_in_current_round, mockable_tests_queue = initialize_queue_and_executed_tests_set(mockable_tests)
            while not mockable_tests_queue.empty():
                t = mockable_tests_queue.get()
                executed_in_current_round = update_round_set_and_sleep_if_round_completed(executed_in_current_round,
                                                                                          prints_manager,
                                                                                          t,
                                                                                          thread_index,
                                                                                          mockable_tests_queue)
                run_test_scenario(mockable_tests_queue, tests_settings, t, proxy, default_test_timeout, skipped_tests_conf,
                                  nightly_integrations, skipped_integrations_conf, skipped_integration, is_nightly,
                                  run_all_tests, is_filter_configured, filtered_tests,
                                  skipped_tests, secret_params, failed_playbooks, playbook_skipped_integration,
                                  unmockable_integrations, succeed_playbooks, slack, circle_ci, build_number, server,
                                  build_name, server_numeric_version, demisto_user, demisto_pass,
                                  demisto_api_key, prints_manager, thread_index=thread_index)
            proxy.configure_proxy_in_demisto(username=demisto_user, password=demisto_pass, server=server)

            # reset containers after clearing the proxy server configuration
            reset_containers(server, demisto_user, demisto_pass, prints_manager, thread_index)

        prints_manager.add_print_job("\nRunning mock-disabled tests", print, thread_index)
        executed_in_current_round, unmockable_tests_queue = initialize_queue_and_executed_tests_set(unmockable_tests)
        while not unmockable_tests_queue.empty():
            t = unmockable_tests_queue.get()
            executed_in_current_round = update_round_set_and_sleep_if_round_completed(executed_in_current_round,
                                                                                      prints_manager,
                                                                                      t,
                                                                                      thread_index,
                                                                                      unmockable_tests_queue)
            run_test_scenario(unmockable_tests_queue, tests_settings, t, proxy, default_test_timeout,
                              skipped_tests_conf, nightly_integrations, skipped_integrations_conf, skipped_integration,
                              is_nightly, run_all_tests, is_filter_configured, filtered_tests, skipped_tests,
                              secret_params, failed_playbooks, playbook_skipped_integration, unmockable_integrations,
                              succeed_playbooks, slack, circle_ci, build_number, server, build_name,
                              server_numeric_version, demisto_user, demisto_pass, demisto_api_key,
                              prints_manager, thread_index, is_ami)
            prints_manager.execute_thread_prints(thread_index)

    except Exception as exc:
        if exc.__class__ == ApiException:
            error_message = exc.body
        else:
            error_message = f'~~ Thread {thread_index + 1} failed ~~\n{str(exc)}\n{traceback.format_exc()}'
        prints_manager.add_print_job(error_message, print_error, thread_index)
        prints_manager.execute_thread_prints(thread_index)
        failed_playbooks.append(f'~~ Thread {thread_index + 1} failed ~~')
        raise

    finally:
        tests_data_keeper.add_tests_data(succeed_playbooks, failed_playbooks, skipped_tests,
                                         skipped_integration, unmockable_integrations)
        if is_ami:
            tests_data_keeper.add_proxy_related_test_data(proxy)

            if build_name == 'master':
                updating_mocks_msg = "Pushing new/updated mock files to mock git repo."
                prints_manager.add_print_job(updating_mocks_msg, print, thread_index)
                ami.upload_mock_files(build_name, build_number)

        if playbook_skipped_integration and build_name == 'master':
            comment = 'The following integrations are skipped and critical for the test:\n {}'. \
                format('\n- '.join(playbook_skipped_integration))
            add_pr_comment(comment)
        # Sending proxy metrics to GCP
        try:
            storage_client = storage.Client()
            now = datetime.datetime.now().replace(microsecond=0).isoformat()
            # each log line will be comprised of the following metrics:
            # - Date
            # - Count of successful tests
            # - Count of failed tests
            # - Count of successful rerecords
            # - Count of failed rerecords
            # - IDs of the playbooks that were rerecorded successfully
            # - Ids of the playbooks that have failed rerecording
            new_proxy_line = f'{now},' \
                             f'{proxy.successful_tests_count},' \
                             f'{proxy.failed_tests_count},' \
                             f'{proxy.successful_rerecord_count},' \
                             f'{proxy.failed_rerecord_count},' \
                             f'{";".join(proxy.rerecorded_tests)},' \
                             f'{";".join(proxy.failed_rerecord_tests)}\n'
            bucket = storage_client.bucket(BUCKET_NAME)
            # Google storage objects are immutable and there is no way to append to them.
            # The workaround is to create a new temp file and then compose the log file with the new created file
            # see here for more info https://cloud.google.com/storage/docs/json_api/v1/objects/compose
            new_file_blob = bucket.blob(f'{LOCKS_PATH}/{WORKFLOW_ID}.txt')
            new_file_blob.upload_from_string(new_proxy_line)
            current_file_blob = bucket.blob(f'{LOCKS_PATH}/{PROXY_LOG_FILE_NAME}')
            current_file_blob.compose([current_file_blob, new_file_blob])
            new_file_blob.delete()
        except Exception:
            prints_manager.add_print_job("Failed to save proxy metrics", print, thread_index)


def update_round_set_and_sleep_if_round_completed(executed_in_current_round: set,
                                                  prints_manager: ParallelPrintsManager,
                                                  t: dict,
                                                  thread_index: int,
                                                  unmockable_tests_queue: Queue) -> set:
    """
    Checks if the string representation of the current test configuration is already in
    the executed_in_current_round set.
    If it is- it means we have already executed this test and the we have reached a round and there are tests that
    were not able to be locked by this execution..
    In that case we want to start a new round monitoring by emptying the 'executed_in_current_round' set and sleep
    in order to let the tests be unlocked
    Args:
        executed_in_current_round: A set containing the string representation of all tests configuration as they appear
        in conf.json file that were already executed in the current round
        prints_manager: ParallelPrintsManager object
        t: test configuration as it appears in conf.json file
        thread_index: Currently executing thread
        unmockable_tests_queue: The queue of remaining tests

    Returns:
        A new executed_in_current_round set which contains only the current tests configuration if a round was completed
        else it just adds the new test to the set.
    """
    if str(t) in executed_in_current_round:
        prints_manager.add_print_job(
            'all tests in the queue were executed, sleeping for 30 seconds to let locked tests get unlocked.',
            print,
            thread_index)
        executed_in_current_round = set()
        time.sleep(30)
    executed_in_current_round.add(str(t))
    return executed_in_current_round


def initialize_queue_and_executed_tests_set(tests):
    tests_queue = Queue()
    already_executed_test_playbooks = set()
    for t in tests:
        tests_queue.put(t)
    return already_executed_test_playbooks, tests_queue


def get_unmockable_tests(tests_settings):
    conf, _ = load_conf_files(tests_settings.conf_path, tests_settings.secret_conf_path)
    unmockable_integrations = conf['unmockable_integrations']
    tests = conf['tests']
    unmockable_tests = []
    for test_record in tests:
        test_name = test_record.get("playbookID")
        integrations_used_in_test = get_used_integrations(test_record)
        unmockable_integrations_used = [integration_name for integration_name in integrations_used_in_test if
                                        integration_name in unmockable_integrations]
        if test_name and (not integrations_used_in_test or unmockable_integrations_used):
            unmockable_tests.append(test_name)
    return unmockable_tests


def get_all_tests(tests_settings):
    conf, _ = load_conf_files(tests_settings.conf_path, tests_settings.secret_conf_path)
    tests_records = conf['tests']
    all_tests = []
    for test_record in tests_records:
        test_name = test_record.get("playbookID")
        if test_name:
            all_tests.append(test_name)
    return all_tests


def manage_tests(tests_settings):
    """
    This function manages the execution of Demisto's tests.

    Args:
        tests_settings (TestsSettings): An object containing all the relevant data regarding how the tests should be ran

    """
    tests_settings.serverNumericVersion = get_server_numeric_version(tests_settings.serverVersion,
                                                                     tests_settings.is_local_run)
    instances_ips = get_instances_ips_and_names(tests_settings)
    is_nightly = tests_settings.nightly
    number_of_instances = len(instances_ips)
    prints_manager = ParallelPrintsManager(number_of_instances)
    tests_data_keeper = TestsDataKeeper()

    if tests_settings.server:
        # If the user supplied a server - all tests will be done on that server.
        server_ip = tests_settings.server
        print_color("Starting tests for {}".format(server_ip), LOG_COLORS.GREEN)
        print("Starts tests with server url - https://{}".format(server_ip))
        all_tests = get_all_tests(tests_settings)
        mockable_tests = []
        print(tests_settings.specific_tests_to_run)
        unmockable_tests = tests_settings.specific_tests_to_run if tests_settings.specific_tests_to_run else all_tests
        execute_testing(tests_settings, server_ip, mockable_tests, unmockable_tests, tests_data_keeper, prints_manager,
                        thread_index=0, is_ami=False)

    elif tests_settings.isAMI:
        # Running tests in AMI configuration.
        # This is the way we run most tests, including running Circle for PRs and nightly.
        if is_nightly:
            # If the build is a nightly build, run tests in parallel.
            test_allocation = get_tests_allocation_for_threads(number_of_instances, tests_settings.conf_path)
            current_thread_index = 0
            all_unmockable_tests_list = get_unmockable_tests(tests_settings)
            threads_array = []

            for ami_instance_name, ami_instance_ip in instances_ips:
                if ami_instance_name == tests_settings.serverVersion:  # Only run tests for given AMI Role
                    current_instance = ami_instance_ip
                    tests_allocation_for_instance = test_allocation[current_thread_index]

                    unmockable_tests = [test for test in all_unmockable_tests_list
                                        if test in tests_allocation_for_instance]
                    mockable_tests = [test for test in tests_allocation_for_instance if test not in unmockable_tests]
                    print_color("Starting tests for {}".format(ami_instance_name), LOG_COLORS.GREEN)
                    print("Starts tests with server url - https://{}".format(ami_instance_ip))

                    if number_of_instances == 1:
                        execute_testing(tests_settings, current_instance, mockable_tests, unmockable_tests,
                                        tests_data_keeper, prints_manager, thread_index=0, is_ami=True)
                    else:
                        thread_kwargs = {
                            "tests_settings": tests_settings,
                            "server_ip": current_instance,
                            "mockable_tests_names": mockable_tests,
                            "unmockable_tests_names": unmockable_tests,
                            "thread_index": current_thread_index,
                            "prints_manager": prints_manager,
                            "tests_data_keeper": tests_data_keeper,
                        }
                        t = threading.Thread(target=execute_testing, kwargs=thread_kwargs)
                        threads_array.append(t)
                        t.start()
                        current_thread_index += 1

            for t in threads_array:
                t.join()

        else:
            for ami_instance_name, ami_instance_ip in instances_ips:
                if ami_instance_name == tests_settings.serverVersion:
                    print_color("Starting tests for {}".format(ami_instance_name), LOG_COLORS.GREEN)
                    print("Starts tests with server url - https://{}".format(ami_instance_ip))
                    all_tests = get_all_tests(tests_settings)
                    unmockable_tests = get_unmockable_tests(tests_settings)
                    mockable_tests = [test for test in all_tests if test not in unmockable_tests]
                    execute_testing(tests_settings, ami_instance_ip, mockable_tests, unmockable_tests,
                                    tests_data_keeper, prints_manager, thread_index=0, is_ami=True)
                    sleep(8)

    else:
        # TODO: understand better when this occurs and what will be the settings
        # This case is rare, and usually occurs on two cases:
        # 1. When someone from Server wants to trigger a content build on their branch.
        # 2. When someone from content wants to run tests on a specific build.
        server_numeric_version = '99.99.98'  # assume latest
        print("Using server version: {} (assuming latest for non-ami)".format(server_numeric_version))
        instance_ip = instances_ips[0][1]
        all_tests = get_all_tests(tests_settings)
        execute_testing(tests_settings, instance_ip, [], all_tests,
                        tests_data_keeper, prints_manager, thread_index=0, is_ami=False)

    print_test_summary(tests_data_keeper, tests_settings.isAMI)
    create_result_files(tests_data_keeper)

    if tests_data_keeper.failed_playbooks:
        tests_failed_msg = "Some tests have failed. Not destroying instances."
        print(tests_failed_msg)
        sys.exit(1)


def add_pr_comment(comment):
    token = os.environ['CONTENT_GITHUB_TOKEN']
    branch_name = os.environ['CIRCLE_BRANCH']
    sha1 = os.environ['CIRCLE_SHA1']

    query = '?q={}+repo:demisto/content+org:demisto+is:pr+is:open+head:{}+is:open'.format(sha1, branch_name)
    url = 'https://api.github.com/search/issues'
    headers = {'Authorization': 'Bearer ' + token}
    try:
        res = requests.get(url + query, headers=headers, verify=False)
        res = handle_github_response(res)

        if res and res.get('total_count', 0) == 1:
            issue_url = res['items'][0].get('comments_url') if res.get('items', []) else None
            if issue_url:
                res = requests.post(issue_url, json={'body': comment}, headers=headers, verify=False)
                handle_github_response(res)
        else:
            print_warning('Add pull request comment failed: There is more then one open pull request for branch {}.'
                          .format(branch_name))
    except Exception as e:
        print_warning('Add pull request comment failed: {}'.format(e))


def handle_github_response(response):
    res_dict = response.json()
    if not res_dict.ok:
        print_warning('Add pull request comment failed: {}'.
                      format(res_dict.get('message')))
    return res_dict


@contextmanager
def acquire_test_lock(integrations_details: list,
                      test_timeout: int,
                      prints_manager: ParallelPrintsManager,
                      thread_index: int,
                      conf_json_path: str) -> None:
    """
    This is a context manager that handles all the locking and unlocking of integrations.
    Execution is as following:
    * Attempts to lock the test's integrations and yields the result of this attempt
    * If lock attempt has failed - yields False, if it succeeds - yields True
    * Once the test is done- will unlock all integrations
    Args:
        integrations_details: test integrations details
        test_timeout: test timeout in seconds
        prints_manager: ParallelPrintsManager object
        thread_index: The index of the thread that executes the unlocking
        conf_json_path: Path to conf.json file
    Yields:
        A boolean indicating the lock attempt result
    """
    locked = safe_lock_integrations(test_timeout,
                                    prints_manager,
                                    integrations_details,
                                    thread_index,
                                    conf_json_path)
    try:
        yield locked
    finally:
        if not locked:
            return
        safe_unlock_integrations(prints_manager, integrations_details, thread_index)
        prints_manager.execute_thread_prints(thread_index)


def safe_unlock_integrations(prints_manager: ParallelPrintsManager, integrations_details: list, thread_index: int):
    """
    This integration safely unlocks the test's integrations.
    If an unexpected error occurs - this method will log it's details and other tests execution will continue
    Args:
        prints_manager: ParallelPrintsManager object
        integrations_details: Details of the currently executed test
        thread_index: The index of the thread that executes the unlocking
    """
    try:
        # executing the test could take a while, re-instancing the storage client
        storage_client = storage.Client()
        unlock_integrations(integrations_details, prints_manager, storage_client, thread_index)
    except Exception as e:
        prints_manager.add_print_job(f'attempt to unlock integration failed for unknown reason.\nError: {e}',
                                     print_warning,
                                     thread_index,
                                     include_timestamp=True)


def safe_lock_integrations(test_timeout: int,
                           prints_manager: ParallelPrintsManager,
                           integrations_details: list,
                           thread_index: int,
                           conf_json_path: str) -> bool:
    """
    This integration safely locks the test's integrations and return it's result
    If an unexpected error occurs - this method will log it's details and return False
    Args:
        test_timeout: Test timeout in seconds
        prints_manager: ParallelPrintsManager object
        integrations_details: test integrations details
        thread_index: The index of the thread that executes the unlocking
        conf_json_path: Path to conf.json file

    Returns:
        A boolean indicating the lock attempt result
    """
    conf, _ = load_conf_files(conf_json_path, None)
    parallel_integrations_names = conf['parallel_integrations']
    filtered_integrations_details = [integration for integration in integrations_details if
                                     integration['name'] not in parallel_integrations_names]
    integration_names = get_integrations_list(filtered_integrations_details)
    if integration_names:
        print_msg = f'Attempting to lock integrations {integration_names}, with timeout {test_timeout}'
    else:
        print_msg = 'No integrations to lock'
    prints_manager.add_print_job(print_msg, print, thread_index, include_timestamp=True)
    try:
        storage_client = storage.Client()
        locked = lock_integrations(filtered_integrations_details, test_timeout, storage_client, prints_manager, thread_index)
    except Exception as e:
        prints_manager.add_print_job(f'attempt to lock integration failed for unknown reason.\nError: {e}',
                                     print_warning,
                                     thread_index,
                                     include_timestamp=True)
        locked = False
    return locked


def workflow_still_running(workflow_id: str) -> bool:
    """
    This method takes a workflow id and checks if the workflow is still running
    If given workflow ID is the same as the current workflow, will simply return True
    else it will query circleci api for the workflow and return the status
    Args:
        workflow_id: The ID of the workflow

    Returns:
        True if the workflow is running, else False
    """
    # If this is the current workflow_id
    if workflow_id == WORKFLOW_ID:
        return True
    else:
        try:
            workflow_details_response = requests.get(f'https://circleci.com/api/v2/workflow/{workflow_id}',
                                                     headers={'Accept': 'application/json'},
                                                     auth=(CIRCLE_STATUS_TOKEN, ''))
            workflow_details_response.raise_for_status()
        except Exception as e:
            print(f'Failed to get circleci response about workflow with id {workflow_id}, error is: {e}')
            return True
        return workflow_details_response.json().get('status') not in ('canceled', 'success', 'failed')


def lock_integrations(integrations_details: list,
                      test_timeout: int,
                      storage_client: storage.Client,
                      prints_manager: ParallelPrintsManager,
                      thread_index: int) -> bool:
    """
    Locks all the test's integrations
    Args:
        integrations_details: List of current test's integrations
        test_timeout: Test timeout in seconds
        storage_client: The GCP storage client
        prints_manager: ParallelPrintsManager object
        thread_index: The index of the thread that executes the unlocking

    Returns:
        True if all the test's integrations were successfully locked, else False
    """
    integrations = get_integrations_list(integrations_details)
    if not integrations:
        return True
    existing_integrations_lock_files = get_locked_integrations(integrations, storage_client)
    for integration, lock_file in existing_integrations_lock_files.items():
        # Each file has content in the form of <circleci-build-number>:<timeout in seconds>
        # If it has not expired - it means the integration is currently locked by another test.
        workflow_id, build_number, lock_timeout = lock_file.download_as_string().decode().split(':')
        if not lock_expired(lock_file, lock_timeout) and workflow_still_running(workflow_id):
            # there is a locked integration for which the lock is not expired - test cannot be executed at the moment
            prints_manager.add_print_job(
                f'Could not lock integration {integration}, another lock file was exist with '
                f'build number: {build_number}, timeout: {lock_timeout}, last update at {lock_file.updated}.\n'
                f'Delaying test execution',
                print,
                thread_index,
                include_timestamp=True)
            return False
    integrations_generation_number = {}
    # Gathering generation number with which the new file will be created,
    # See https://cloud.google.com/storage/docs/generations-preconditions for details.
    for integration in integrations:
        if integration in existing_integrations_lock_files:
            integrations_generation_number[integration] = existing_integrations_lock_files[integration].generation
        else:
            integrations_generation_number[integration] = 0
    return create_lock_files(integrations_generation_number, prints_manager,
                             storage_client, integrations_details, test_timeout, thread_index)


def get_integrations_list(test_integrations: list) -> list:
    """
    Since test details can have one integration as a string and sometimes a list of integrations- this methods
    parses the test's integrations into a list of integration names.
    Args:
        test_integrations: List of current test's integrations
    Returns:
        the integration names in a list for all the integrations that takes place in the test
        specified in test details.
    """
    return [integration['name'] for integration in test_integrations]


def create_lock_files(integrations_generation_number: dict,
                      prints_manager: ParallelPrintsManager,
                      storage_client: storage.Client,
                      integrations_details: list,
                      test_timeout: int,
                      thread_index: int) -> bool:
    """
    This method tries to create a lock files for all integrations specified in 'integrations_generation_number'.
    Each file should contain <circle-ci-build-number>:<test-timeout>
    where the <circle-ci-build-number> part is for debugging and troubleshooting
    and the <test-timeout> part is to be able to unlock revoked test files.
    If for any of the integrations, the lock file creation will fail- the already created files will be cleaned.
    Args:
        integrations_generation_number: A dict in the form of {<integration-name>:<integration-generation>}
        prints_manager: ParallelPrintsManager object
        storage_client: The GCP storage client
        integrations_details: List of current test's integrations
        test_timeout: The time out
        thread_index:

    Returns:

    """
    locked_integrations = []
    bucket = storage_client.bucket(BUCKET_NAME)
    for integration, generation_number in integrations_generation_number.items():
        blob = bucket.blob(f'{LOCKS_PATH}/{integration}')
        try:
            blob.upload_from_string(f'{WORKFLOW_ID}:{CIRCLE_BUILD_NUM}:{test_timeout + 30}',
                                    if_generation_match=generation_number)
            prints_manager.add_print_job(f'integration {integration} locked',
                                         print,
                                         thread_index,
                                         include_timestamp=True)
            locked_integrations.append(integration)
        except PreconditionFailed:
            # if this exception occurs it means that another build has locked this integration
            # before this build managed to do it.
            # we need to unlock all the integrations we have already locked and try again later
            prints_manager.add_print_job(
                f'Could not lock integration {integration}, Create file with precondition failed.'
                f'delaying test execution.',
                print_warning,
                thread_index,
                include_timestamp=True)
            unlock_integrations(integrations_details, prints_manager, storage_client, thread_index)
            return False
    return True


def unlock_integrations(integrations_details: list,
                        prints_manager: ParallelPrintsManager,
                        storage_client: storage.Client,
                        thread_index: int) -> None:
    """
    Delete all integration lock files for integrations specified in 'locked_integrations'
    Args:
        integrations_details: List of current test's integrations
        prints_manager: ParallelPrintsManager object
        storage_client: The GCP storage client
        thread_index: The index of the thread that executes the unlocking
    """
    locked_integrations = get_integrations_list(integrations_details)
    locked_integration_blobs = get_locked_integrations(locked_integrations, storage_client)
    for integration, lock_file in locked_integration_blobs.items():
        try:
            # Verifying build number is the same as current build number to avoid deleting other tests lock files
            _, build_number, _ = lock_file.download_as_string().decode().split(':')
            if build_number == CIRCLE_BUILD_NUM:
                lock_file.delete(if_generation_match=lock_file.generation)
                prints_manager.add_print_job(
                    f'Integration {integration} unlocked',
                    print,
                    thread_index,
                    include_timestamp=True)
        except PreconditionFailed:
            prints_manager.add_print_job(f'Could not unlock integration {integration} precondition failure',
                                         print_warning,
                                         thread_index,
                                         include_timestamp=True)


def get_locked_integrations(integrations: list, storage_client: storage.Client) -> dict:
    """
    Getting all locked integrations files
    Args:
        integrations: Integrations that we want to get lock files for
        storage_client: The GCP storage client

    Returns:
        A dict of the form {<integration-name>:<integration-blob-object>} for all integrations that has a blob object.
    """
    # Listing all files in lock folder
    # Wrapping in 'list' operator because list_blobs return a generator which can only be iterated once
    lock_files_ls = list(storage_client.list_blobs(BUCKET_NAME, prefix=f'{LOCKS_PATH}'))
    current_integrations_lock_files = {}
    # Getting all existing files details for integrations that we want to lock
    for integration in integrations:
        current_integrations_lock_files.update({integration: [lock_file_blob for lock_file_blob in lock_files_ls if
                                                              lock_file_blob.name == f'{LOCKS_PATH}/{integration}']})
    # Filtering 'current_integrations_lock_files' from integrations with no files
    current_integrations_lock_files = {integration: blob_files[0] for integration, blob_files in
                                       current_integrations_lock_files.items() if blob_files}
    return current_integrations_lock_files


def lock_expired(lock_file: storage.Blob, lock_timeout: str) -> bool:
    """
    Checks if the time that passed since the creation of the 'lock_file' is more then 'lock_timeout'.
    If not- it means that the integration represented by the lock file is currently locked and is tested in another build
    Args:
        lock_file: The lock file blob object
        lock_timeout: The expiration timeout of the lock in seconds

    Returns:
        True if the lock has expired it's timeout, else False
    """
    return datetime.datetime.now(tz=pytz.utc) - lock_file.updated >= datetime.timedelta(seconds=int(lock_timeout))


def main():
    print("Time is: {}\n\n\n".format(datetime.datetime.now()))
    tests_settings = options_handler()

    # should be removed after solving: https://github.com/demisto/etc/issues/21383
    # -------------
    if 'master' in tests_settings.serverVersion.lower():
        print('[{}] sleeping for 30 secs'.format(datetime.datetime.now()))
        sleep(45)
    # -------------
    manage_tests(tests_settings)


if __name__ == '__main__':
    main()<|MERGE_RESOLUTION|>--- conflicted
+++ resolved
@@ -49,10 +49,7 @@
 WORKFLOW_ID = os.environ.get('CIRCLE_WORKFLOW_ID')
 CIRCLE_STATUS_TOKEN = os.environ.get('CIRCLECI_STATUS_TOKEN')
 SLACK_MEM_CHANNEL_ID = 'CM55V7J8K'
-<<<<<<< HEAD
-=======
 PROXY_LOG_FILE_NAME = 'proxy_metrics.csv'
->>>>>>> 0c80d471
 ENV_RESULTS_PATH = './env_results.json'
 
 
@@ -727,11 +724,7 @@
 
 def load_env_results_json():
     if not os.path.isfile(ENV_RESULTS_PATH):
-<<<<<<< HEAD
-        return None
-=======
         return {}
->>>>>>> 0c80d471
 
     with open(ENV_RESULTS_PATH, 'r') as json_file:
         return json.load(json_file)
