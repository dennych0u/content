from __future__ import print_function

import argparse
import glob
import logging
import os
import shutil
import uuid
import json
import ast
import subprocess
import sys
import zipfile
from datetime import datetime
from enum import IntEnum
from time import sleep
from threading import Thread
from distutils.version import LooseVersion

from demisto_sdk.commands.validate.validate_manager import ValidateManager
from paramiko.client import SSHClient, AutoAddPolicy
import demisto_client
from ruamel import yaml

from demisto_sdk.commands.common.tools import print_error, print_warning, print_color, LOG_COLORS, run_threads_list, \
    run_command, get_yaml, str2bool, format_version, find_type
from demisto_sdk.commands.common.constants import RUN_ALL_TESTS_FORMAT, FileType
from Tests.test_integration import __get_integration_config, __test_integration_instance, \
    __disable_integrations_instances
from Tests.test_content import extract_filtered_tests, ParallelPrintsManager, \
    get_server_numeric_version
from Tests.update_content_data import update_content
from Tests.Marketplace.search_and_install_packs import search_and_install_packs_and_their_dependencies, \
    search_and_install_packs_and_their_dependencies_private, install_all_content_packs, upload_zipped_packs

from Tests.tools import update_server_configuration

MARKET_PLACE_MACHINES = ('master',)
SKIPPED_PACKS = ['NonSupported', 'ApiModules']
DOCKER_HARDENING_CONFIGURATION = {
    'docker.cpu.limit': '1.0',
    'docker.run.internal.asuser': 'true',
    'limit.docker.cpu': 'true',
    'python.pass.extra.keys': '--memory=1g##--memory-swap=-1##--pids-limit=256##--ulimit=nofile=1024:8192'
}
MARKET_PLACE_CONFIGURATION = {
    'content.pack.verify': 'false',
    'marketplace.initial.sync.delay': '0',
    'content.pack.ignore.missing.warnings.contentpack': 'true'
}


class Running(IntEnum):
    CIRCLECI_RUN = 0
    WITH_OTHER_SERVER = 1
    WITH_LOCAL_SERVER = 2


class SimpleSSH(SSHClient):
    logging.getLogger("paramiko").setLevel(logging.WARNING)

    def __init__(self, host, user='ec2-user', port=22, key_file_path='~/.ssh/id_rsa'):
        self.run_environment = Build.run_environment
        if self.run_environment in [Running.CIRCLECI_RUN, Running.WITH_OTHER_SERVER]:
            super().__init__()
            self.load_system_host_keys()
            self.set_missing_host_key_policy(AutoAddPolicy())
            if self.run_environment == Running.CIRCLECI_RUN:
                self.connect(hostname=host, username=user, timeout=60.0)
            elif self.run_environment == Running.WITH_OTHER_SERVER:
                if key_file_path.startswith('~'):
                    key_file_path = key_file_path.replace('~', os.getenv('HOME'), 1)
                    self.connect(hostname=host, port=port, username=user, key_filename=key_file_path, timeout=60.0)

    def exec_command(self, command, *_other):
        if self.run_environment in [Running.CIRCLECI_RUN, Running.WITH_OTHER_SERVER]:
            _, _stdout, _stderr = super(SimpleSSH, self).exec_command(command)
            return _stdout.read(), _stderr.read()
        else:
            return run_command(command, is_silenced=False), None


class Server:

    def __init__(self, host, user_name, password):
        self.__ssh_client = None
        self.__client = None
        self.host = host
        self.user_name = user_name
        self.password = password

    def __str__(self):
        return self.host

    @property
    def client(self):
        if self.__client is None:
            self.__client = demisto_client.configure(self.host, verify_ssl=False, username=self.user_name,
                                                     password=self.password)
        return self.__client

    def add_server_configuration(self, config_dict, error_msg, restart=False):
        update_server_configuration(self.client, config_dict, error_msg)

        if restart:
            self.exec_command('sudo systemctl restart demisto')

    def exec_command(self, command):
        if self.__ssh_client is None:
            self.__init_ssh()
        self.__ssh_client.exec_command(command)

    def __init_ssh(self):
        self.__ssh_client = SimpleSSH(host=self.host.replace('https://', '').replace('http://', ''),
                                      key_file_path=Build.key_file_path, user='ec2-user')


class Build:
    # START CHANGE ON LOCAL RUN #
    content_path = '{}/project'.format(os.getenv('HOME'))
    test_pack_target = '{}/project/Tests'.format(os.getenv('HOME'))
    key_file_path = 'Use in case of running with non local server'
    run_environment = Running.CIRCLECI_RUN
    env_results_path = './env_results.json'
    DEFAULT_SERVER_VERSION = '99.99.98'

    #  END CHANGE ON LOCAL RUN  #

    def __init__(self, options):
        self.git_sha1 = options.git_sha1
        self.branch_name = options.branch
        self.ci_build_number = options.build_number
        self.is_nightly = options.is_nightly
        self.ami_env = options.ami_env
        self.servers, self.server_numeric_version = self.get_servers(options.ami_env)
        self.secret_conf = get_json_file(options.secret)
        self.username = options.user if options.user else self.secret_conf.get('username')
        self.password = options.password if options.password else self.secret_conf.get('userPassword')
        self.servers = [Server(server_url, self.username, self.password) for server_url in self.servers]
        self.is_private = options.is_private
        conf = get_json_file(options.conf)
        self.tests = conf['tests']
        self.skipped_integrations_conf = conf['skipped_integrations']

    @staticmethod
    def get_servers(ami_env):
        env_conf = get_env_conf()
        servers = determine_servers_urls(env_conf, ami_env)
        if Build.run_environment == Running.CIRCLECI_RUN:
            server_numeric_version = get_server_numeric_version(ami_env)
        else:
            server_numeric_version = Build.DEFAULT_SERVER_VERSION
        return servers, server_numeric_version


def options_handler():
    parser = argparse.ArgumentParser(description='Utility for instantiating and testing integration instances')
    parser.add_argument('-u', '--user', help='The username for the login', required=True)
    parser.add_argument('-p', '--password', help='The password for the login', required=True)
    parser.add_argument('--ami_env', help='The AMI environment for the current run. Options are '
                                          '"Server Master", "Demisto GA", "Demisto one before GA", "Demisto two before '
                                          'GA". The server url is determined by the AMI environment.')
    parser.add_argument('-g', '--git_sha1', help='commit sha1 to compare changes with')
    parser.add_argument('-c', '--conf', help='Path to conf file', required=True)
    parser.add_argument('-s', '--secret', help='Path to secret conf file')
    parser.add_argument('-n', '--is-nightly', type=str2bool, help='Is nightly build')
    parser.add_argument('-pr', '--is_private', type=str2bool, help='Is private build')
    parser.add_argument('--branch', help='GitHub branch name', required=True)
    parser.add_argument('--build-number', help='CI job number where the instances were created', required=True)

    options = parser.parse_args()

    return options


def check_test_version_compatible_with_server(test, server_version, prints_manager):
    """
    Checks if a given test is compatible wis the given server version.
    Arguments:
        test: (dict)
            Test playbook object from content conf.json. May contain the following fields: "playbookID",
            "integrations", "instance_names", "timeout", "nightly", "fromversion", "toversion.
        server_version: (int)
            The server numerical version.
        prints_manager: (ParallelPrintsManager)
            Print manager object.
    Returns:
        (bool) True if test is compatible with server version or False otherwise.
    """
    test_from_version = format_version(test.get('fromversion', '0.0.0'))
    test_to_version = format_version(test.get('toversion', '99.99.99'))
    server_version = format_version(server_version)

    if not (LooseVersion(test_from_version) <= LooseVersion(server_version) <= LooseVersion(test_to_version)):
        warning_message = 'Test Playbook: {} was ignored in the content installation test due to version mismatch ' \
                          '(test versions: {}-{}, server version: {})'.format(test.get('playbookID'),
                                                                              test_from_version,
                                                                              test_to_version,
                                                                              server_version)
        prints_manager.add_print_job(warning_message, print_warning, 0)
        return False
    return True


def filter_tests_with_incompatible_version(tests, server_version, prints_manager):
    """
    Filter all tests with incompatible version to the given server.
    Arguments:
        tests: (list)
            List of test objects.
        server_version: (int)
            The server numerical version.
        prints_manager: (ParallelPrintsManager)
            Print manager object.

    Returns:
        (lst): List of filtered tests (compatible version)
    """

    filtered_tests = [test for test in tests if
                      check_test_version_compatible_with_server(test, server_version, prints_manager)]
    prints_manager.execute_thread_prints(0)
    return filtered_tests


def configure_integration_instance(integration, client, prints_manager, placeholders_map):
    """
    Configure an instance for an integration

    Arguments:
        integration: (dict)
            Integration object whose params key-values are set
        client: (demisto_client)
            The client to connect to
        prints_manager: (ParallelPrintsManager)
            Print manager object
        placeholders_map: (dict)
             Dict that holds the real values to be replaced for each placeholder.

    Returns:
        (dict): Configured integration instance
    """
    integration_name = integration.get('name')
    prints_manager.add_print_job('Configuring instance for integration "{}"\n'.format(integration_name),
                                 print_color, 0, LOG_COLORS.GREEN)
    prints_manager.execute_thread_prints(0)
    integration_instance_name = integration.get('instance_name', '')
    integration_params = change_placeholders_to_values(placeholders_map, integration.get('params'))
    is_byoi = integration.get('byoi', True)
    validate_test = integration.get('validate_test', True)

    integration_configuration = __get_integration_config(client, integration_name, prints_manager)
    prints_manager.execute_thread_prints(0)
    if not integration_configuration:
        return None

    # In the integration configuration in content-test-conf conf.json, the test_validate flag was set to false
    if not validate_test:
        skipping_configuration_message = \
            "Skipping configuration for integration: {} (it has test_validate set to false)".format(integration_name)
        prints_manager.add_print_job(skipping_configuration_message, print_warning, 0)
        prints_manager.execute_thread_prints(0)
        return None
    module_instance = set_integration_instance_parameters(integration_configuration, integration_params,
                                                          integration_instance_name, is_byoi, client, prints_manager)
    return module_instance


def filepath_to_integration_name(integration_file_path):
    """Load an integration file and return the integration name.

    Args:
        integration_file_path (str): The path to an integration yml file.

    Returns:
        (str): The name of the integration.
    """
    integration_yaml = get_yaml(integration_file_path)
    integration_name = integration_yaml.get('name')
    return integration_name


def get_integration_names_from_files(integration_files_list):
    integration_names_list = [filepath_to_integration_name(path) for path in integration_files_list]
    return [name for name in integration_names_list if name]  # remove empty values


def get_new_and_modified_integration_files(build):
    """Return 2 lists - list of new integrations and list of modified integrations since the commit of the git_sha1.

    Args:
        git_sha1 (str): The git sha of the commit against which we will run the 'git diff' command.

    Returns:
        (tuple): Returns a tuple of two lists, the file paths of the new integrations and modified integrations.
    """
    # get changed yaml files (filter only added and modified files)
    file_validator = ValidateManager()
    file_validator.branch_name = build.branch_name
    modified_files, added_files, _, _, _ = file_validator.get_modified_and_added_files('...', 'origin/master')

    new_integration_files = [
        file_path for file_path in added_files if
        find_type(file_path) in [FileType.INTEGRATION, FileType.BETA_INTEGRATION]
    ]

    modified_integration_files = [
        file_path for file_path in modified_files if
        isinstance(file_path, str) and find_type(file_path) in [FileType.INTEGRATION, FileType.BETA_INTEGRATION]
    ]

    return new_integration_files, modified_integration_files


def is_content_update_in_progress(client, prints_manager, thread_index):
    """Make request to check if content is updating.

    Args:
        client (demisto_client): The configured client to use.
        prints_manager (ParallelPrintsManager): Print manager object
        thread_index (int): The thread index

    Returns:
        (str): Returns the request response data which is 'true' if updating and 'false' if not.
    """
    host = client.api_client.configuration.host
    prints_manager.add_print_job(
        '\nMaking "Get" request to server - "{}" to check if content is installing.'.format(host), print,
        thread_index)

    # make request to check if content is updating
    response_data, status_code, _ = demisto_client.generic_request_func(self=client, path='/content/updating',
                                                                        method='GET', accept='application/json')

    if status_code >= 300 or status_code < 200:
        result_object = ast.literal_eval(response_data)
        message = result_object.get('message', '')
        msg = "Failed to check if content is installing - with status code " + str(status_code) + '\n' + message
        prints_manager.add_print_job(msg, print_error, thread_index)
        return 'request unsuccessful'

    return response_data


def get_content_version_details(client, ami_name, prints_manager, thread_index):
    """Make request for details about the content installed on the demisto instance.

    Args:
        client (demisto_client): The configured client to use.
        ami_name (string): the role name of the machine
        prints_manager (ParallelPrintsManager): Print manager object
        thread_index (int): The thread index

    Returns:
        (tuple): The release version and asset ID of the content installed on the demisto instance.
    """
    host = client.api_client.configuration.host
    installed_content_message = '\nMaking "POST" request to server - "{}" to check installed content.'.format(host)
    prints_manager.add_print_job(installed_content_message, print_color, thread_index, LOG_COLORS.GREEN)

    # make request to installed content details
    uri = '/content/installedlegacy' if ami_name in MARKET_PLACE_MACHINES else '/content/installed'
    response_data, status_code, _ = demisto_client.generic_request_func(self=client, path=uri,
                                                                        method='POST')

    try:
        result_object = ast.literal_eval(response_data)
    except ValueError as err:
        print_error('failed to parse response from demisto. response is {}.\nError:\n{}'.format(response_data, err))
        return '', 0

    if status_code >= 300 or status_code < 200:
        message = result_object.get('message', '')
        msg = "Failed to check if installed content details - with status code " + str(status_code) + '\n' + message
        print_error(msg)
    return result_object.get('release', ''), result_object.get('assetId', 0)


def change_placeholders_to_values(placeholders_map, config_item):
    """Replaces placeholders in the object to their real values

    Args:
        placeholders_map: (dict)
             Dict that holds the real values to be replaced for each placeholder.
        config_item: (json object)
            Integration configuration object.

    Returns:
        dict. json object with the real configuration.
    """
    item_as_string = json.dumps(config_item)
    for key, value in placeholders_map.items():
        item_as_string = item_as_string.replace(key, str(value))
    return json.loads(item_as_string)


def set_integration_params(integrations, secret_params, instance_names, placeholders_map):
    """
    For each integration object, fill in the parameter values needed to configure an instance from
    the secret_params taken from our secret configuration file. Because there may be a number of
    configurations for a single integration (if there are values provided in our secret conf for
    multiple different instances of the same integration) then selects the parameter values for the
    configuration of the instance whose instance is in 'instance_names' (will take the last one listed
    in 'secret_params'). Note that this function does not explicitly return the modified 'integrations'
    object but rather it modifies the 'integrations' object since it is passed by reference and not by
    value, so the 'integrations' object that was passed to this function will have been changed once
    this function has completed execution and gone out of scope.

    Arguments:
        integrations: (list of dicts)
            List of integration objects whose 'params' attribute will be populated in this function.
        secret_params: (list of dicts)
            List of secret configuration values for all of our integrations (as well as specific
            instances of said integrations).
        instance_names: (list)
            The names of particular instances of an integration to use the secret_params of as the
            configuration values.
        placeholders_map: (dict)
             Dict that holds the real values to be replaced for each placeholder.

    Returns:
        (bool): True if integrations params were filled with secret configuration values, otherwise false
    """
    for integration in integrations:
        integration_params = [change_placeholders_to_values(placeholders_map, item) for item
                              in secret_params if item['name'] == integration['name']]

        if integration_params:
            matched_integration_params = integration_params[0]
            # if there are more than one integration params, it means that there are configuration
            # values in our secret conf for multiple instances of the given integration and now we
            # need to match the configuration values to the proper instance as specified in the
            # 'instance_names' list argument
            if len(integration_params) != 1:
                found_matching_instance = False
                for item in integration_params:
                    if item.get('instance_name', 'Not Found') in instance_names:
                        matched_integration_params = item
                        found_matching_instance = True

                if not found_matching_instance:
                    optional_instance_names = [optional_integration.get('instance_name', 'None')
                                               for optional_integration in integration_params]
                    failed_match_instance_msg = 'There are {} instances of {}, please select one of them by using' \
                                                ' the instance_name argument in conf.json. The options are:\n{}'
                    print_error(failed_match_instance_msg.format(len(integration_params),
                                                                 integration['name'],
                                                                 '\n'.join(optional_instance_names)))
                    return False

            integration['params'] = matched_integration_params.get('params', {})
            integration['byoi'] = matched_integration_params.get('byoi', True)
            integration['instance_name'] = matched_integration_params.get('instance_name', integration['name'])
            integration['validate_test'] = matched_integration_params.get('validate_test', True)

    return True


def set_module_params(param_conf, integration_params):
    """Configure a parameter object for use in a module instance.

    Each integration parameter is actually an object with many fields that together describe it. E.g. a given
    parameter will have all of the following fields - "name", "display", "value", "hasvalue", "defaultValue",
    etc. This function fills the "value" field for a parameter configuration object and returns it for use in
    a module instance.

    Args:
        param_conf (dict): The parameter configuration object.
        integration_params (dict): The values to use for an integration's parameters to configure an instance.

    Returns:
        (dict): The configured parameter object
    """
    if param_conf['display'] in integration_params or param_conf['name'] in integration_params:
        # param defined in conf
        key = param_conf['display'] if param_conf['display'] in integration_params else param_conf['name']
        if key == 'credentials':
            credentials = integration_params[key]
            param_value = {
                'credential': '',
                'identifier': credentials['identifier'],
                'password': credentials['password'],
                'passwordChanged': False
            }
        else:
            param_value = integration_params[key]

        param_conf['value'] = param_value
        param_conf['hasvalue'] = True
    elif param_conf['defaultValue']:
        # if the parameter doesn't have a value provided in the integration's configuration values
        # but does have a default value then assign it to the parameter for the module instance
        param_conf['value'] = param_conf['defaultValue']
    return param_conf


def __set_server_keys(client, prints_manager, integration_params, integration_name):
    """Adds server configuration keys using the demisto_client.

    Args:
        client (demisto_client): The configured client to use.
        prints_manager (ParallelPrintsManager): Print manager object.
        integration_params (dict): The values to use for an integration's parameters to configure an instance.
        integration_name (str): The name of the integration which the server configurations keys are related to.

    """
    if 'server_keys' not in integration_params:
        return

    prints_manager.add_print_job(f'Setting server keys for integration: {integration_name}',
                                 print_color, 0, LOG_COLORS.GREEN)

    data = {
        'data': {},
        'version': -1
    }

    for key, value in integration_params.get('server_keys').items():
        data['data'][key] = value

    response_data, status_code, _ = demisto_client.generic_request_func(self=client, path='/system/config',
                                                                        method='POST', body=data)

    try:
        result_object = ast.literal_eval(response_data)
    except ValueError as err:
        print_error(
            'failed to parse response from demisto. response is {}.\nError:\n{}'.format(response_data, err))
        return

    if status_code >= 300 or status_code < 200:
        message = result_object.get('message', '')
        msg = "Failed to set server keys " + str(status_code) + '\n' + message
        print_error(msg)


def set_integration_instance_parameters(integration_configuration, integration_params, integration_instance_name,
                                        is_byoi, client, prints_manager):
    """Set integration module values for integration instance creation

    The integration_configuration and integration_params should match, in that
    they are for the same integration

    Arguments:
        integration_configuration: (dict)
            dictionary of the integration configuration parameters/keys that need
            filling to instantiate an instance of a given integration
        integration_params: (dict)
            values for a given integration taken from the configuration file in
            which the secret values are stored to configure instances of various
            integrations
        integration_instance_name: (str)
            The name of the integration instance being configured if there is one
            provided in the conf.json
        is_byoi: (bool)
            If the integration is byoi or not
        client: (demisto_client)
            The client to connect to
        prints_manager: (ParallelPrintsManager)
            Print manager object

    Returns:
        (dict): The configured module instance to send to the Demisto server for
        instantiation.
    """
    module_configuration = integration_configuration.get('configuration', {})
    if not module_configuration:
        module_configuration = []

    if 'integrationInstanceName' in integration_params:
        instance_name = integration_params['integrationInstanceName']
    else:
        instance_name = '{}_test_{}'.format(integration_instance_name.replace(' ', '_'), str(uuid.uuid4()))

    # define module instance
    module_instance = {
        'brand': integration_configuration['name'],
        'category': integration_configuration['category'],
        'configuration': integration_configuration,
        'data': [],
        'enabled': "true",
        'engine': '',
        'id': '',
        'isIntegrationScript': is_byoi,
        'name': instance_name,
        'passwordProtected': False,
        'version': 0
    }

    # set server keys
    __set_server_keys(client, prints_manager, integration_params, integration_configuration['name'])

    # set module params
    for param_conf in module_configuration:
        configured_param = set_module_params(param_conf, integration_params)
        module_instance['data'].append(configured_param)

    return module_instance


def group_integrations(integrations, skipped_integrations_conf, new_integrations_names, modified_integrations_names):
    """
    Filter integrations into their respective lists - new, modified or unchanged. if it's on the skip list, then
    skip if random tests were chosen then we may be configuring integrations that are neither new or modified.

    Args:
        integrations (list): The integrations to categorize.
        skipped_integrations_conf (dict): Integrations that are on the skip list.
        new_integrations_names (list): The names of new integrations.
        modified_integrations_names (list): The names of modified integrations.

    Returns:
        (tuple): Lists of integrations objects as well as an Integration-to-Status dictionary useful for logs.
    """
    new_integrations = []
    modified_integrations = []
    unchanged_integrations = []
    integration_to_status = {}
    for integration in integrations:
        integration_name = integration.get('name', '')
        if integration_name in skipped_integrations_conf.keys():
            continue

        if integration_name in new_integrations_names:
            new_integrations.append(integration)
        elif integration_name in modified_integrations_names:
            modified_integrations.append(integration)
            integration_to_status[integration_name] = 'Modified Integration'
        else:
            unchanged_integrations.append(integration)
            integration_to_status[integration_name] = 'Unchanged Integration'
    return new_integrations, modified_integrations, unchanged_integrations, integration_to_status


def get_integrations_for_test(test, skipped_integrations_conf):
    """Return a list of integration objects that are necessary for a test (excluding integrations on the skip list).

    Args:
        test (dict): Test dictionary from the conf.json file containing the playbookID, integrations and
            instance names.
        skipped_integrations_conf (dict): Skipped integrations dictionary with integration names as keys and
            the skip reason as values.

    Returns:
        (list): List of integration objects to configure.
    """
    integrations_conf = test.get('integrations', [])

    if not isinstance(integrations_conf, list):
        integrations_conf = [integrations_conf]

    integrations = [
        {'name': integration, 'params': {}} for
        integration in integrations_conf if integration not in skipped_integrations_conf
    ]
    return integrations


def update_content_on_demisto_instance(client, server, ami_name, prints_manager, thread_index):
    """Try to update the content

    Args:
        client (demisto_client): The configured client to use.
        server (str): The server url to pass to Tests/update_content_data.py
        prints_manager (ParallelPrintsManager): Print manager object
        thread_index (int): The thread index
    """
    content_zip_path = 'artifacts/all_content.zip'
    update_content(content_zip_path, server=server, client=client)

    # Check if content update has finished installing
    sleep_interval = 20
    updating_content = is_content_update_in_progress(client, prints_manager, thread_index)
    while updating_content.lower() == 'true':
        sleep(sleep_interval)
        updating_content = is_content_update_in_progress(client, prints_manager, thread_index)

    if updating_content.lower() == 'request unsuccessful':
        # since the request to check if content update installation finished didn't work, can't use that mechanism
        # to check and just try sleeping for 30 seconds instead to allow for content update installation to complete
        sleep(30)
    else:
        # check that the content installation updated
        # verify the asset id matches the circleci build number / asset_id in the content-descriptor.json
        release, asset_id = get_content_version_details(client, ami_name, prints_manager, thread_index)
        with open('content-descriptor.json', 'r') as cd_file:
            cd_json = json.loads(cd_file.read())
            cd_release = cd_json.get('release')
            cd_asset_id = cd_json.get('assetId')
        if release == cd_release and asset_id == cd_asset_id:
            prints_manager.add_print_job('Content Update Successfully Installed!', print_color, thread_index,
                                         LOG_COLORS.GREEN)
        else:
            err_details = 'Attempted to install content with release "{}" and assetId '.format(cd_release)
            err_details += '"{}" but release "{}" and assetId "{}" were '.format(cd_asset_id, release, asset_id)
            err_details += 'retrieved from the instance post installation.'
            prints_manager.add_print_job(
                'Content Update to version: {} was Unsuccessful:\n{}'.format(release, err_details),
                print_error, thread_index)
            prints_manager.execute_thread_prints(thread_index)

            if ami_name not in MARKET_PLACE_MACHINES:
                os._exit(1)


def report_tests_status(preupdate_fails, postupdate_fails, preupdate_success, postupdate_success,
                        new_integrations_names, prints_manager):
    """Prints errors and/or warnings if there are any and returns whether whether testing was successful or not.

    Args:
        preupdate_fails (set): List of tuples of integrations that failed the "Test" button prior to content
            being updated on the demisto instance where each tuple is comprised of the integration name and the
            name of the instance that was configured for that integration which failed.
        postupdate_fails (set): List of tuples of integrations that failed the "Test" button after content was
            updated on the demisto instance where each tuple is comprised of the integration name and the name
            of the instance that was configured for that integration which failed.
        preupdate_success (set): List of tuples of integrations that succeeded the "Test" button prior to content
            being updated on the demisto instance where each tuple is comprised of the integration name and the
            name of the instance that was configured for that integration which failed.
        postupdate_success (set): List of tuples of integrations that succeeded the "Test" button after content was
            updated on the demisto instance where each tuple is comprised of the integration name and the name
            of the instance that was configured for that integration which failed.
        new_integrations_names (list): List of the names of integrations that are new since the last official
            content release and that will only be present on the demisto instance after the content update is
            performed.
        prints_manager: (ParallelPrintsManager)
            Print manager object

    Returns:
        (bool): False if there were integration instances that succeeded prior to the content update and then
            failed after content was updated, otherwise True.
    """
    testing_status = True

    # a "Test" can be either successful both before and after content update(succeeded_pre_and_post variable),
    # fail on one of them(mismatched_statuses variable), or on both(failed_pre_and_post variable)
    succeeded_pre_and_post = preupdate_success.intersection(postupdate_success)
    if succeeded_pre_and_post:
        succeeded_message = '\nIntegration instances that had ("Test" Button) succeeded' \
                            ' both before and after the content update'
        prints_manager.add_print_job(succeeded_message, print_color, 0, LOG_COLORS.GREEN)
        for instance_name, integration_of_instance in succeeded_pre_and_post:
            prints_manager.add_print_job(
                'Integration: "{}", Instance: "{}"'.format(integration_of_instance, instance_name),
                print_color, 0, LOG_COLORS.GREEN)

    failed_pre_and_post = preupdate_fails.intersection(postupdate_fails)
    mismatched_statuses = postupdate_fails - preupdate_fails
    failed_only_after_update = []
    failed_but_is_new = []
    for instance_name, integration_of_instance in mismatched_statuses:
        if integration_of_instance in new_integrations_names:
            failed_but_is_new.append((instance_name, integration_of_instance))
        else:
            failed_only_after_update.append((instance_name, integration_of_instance))

    # warnings but won't fail the build step
    if failed_but_is_new:
        prints_manager.add_print_job('New Integrations ("Test" Button) Failures', print_warning, 0)
        for instance_name, integration_of_instance in failed_but_is_new:
            prints_manager.add_print_job(
                'Integration: "{}", Instance: "{}"'.format(integration_of_instance, instance_name), print_warning, 0)
    if failed_pre_and_post:
        failure_category = '\nIntegration instances that had ("Test" Button) failures' \
                           ' both before and after the content update'
        prints_manager.add_print_job(failure_category, print_warning, 0)
        for instance_name, integration_of_instance in failed_pre_and_post:
            prints_manager.add_print_job(
                'Integration: "{}", Instance: "{}"'.format(integration_of_instance, instance_name), print_warning, 0)

    # fail the step if there are instances that only failed after content was updated
    if failed_only_after_update:
        testing_status = False
        failure_category = '\nIntegration instances that had ("Test" Button) failures' \
                           ' only after content was updated. This indicates that your' \
                           ' updates introduced breaking changes to the integration.'
        prints_manager.add_print_job(failure_category, print_error, 0)
        for instance_name, integration_of_instance in failed_only_after_update:
            prints_manager.add_print_job(
                'Integration: "{}", Instance: "{}"'.format(integration_of_instance, instance_name), print_error, 0)

    prints_manager.execute_thread_prints(0)

    return testing_status


def set_marketplace_gcp_bucket_for_build(client, prints_manager, branch_name, ci_build_number, is_nightly, is_private):
    """Sets custom marketplace GCP bucket based on branch name and build number

    Args:
        client (demisto_client): The configured client to use.
        prints_manager (ParallelPrintsManager): Print manager object
        branch_name (str): GitHub branch name
        ci_build_number (str): CI build number

    Returns:
        response_data: The response data
        status_code: The response status code
    """
    host = client.api_client.configuration.host
    installed_content_message = \
        '\nMaking "POST" request to server - "{}" to set GCP bucket server configuration.'.format(host)
    prints_manager.add_print_job(installed_content_message, print_color, 0, LOG_COLORS.GREEN)

    # make request to update server configs
    # disable-secrets-detection-start
    server_configuration = {
        'content.pack.verify': 'false',
        'marketplace.initial.sync.delay': '0',
        'content.pack.ignore.missing.warnings.contentpack': 'true'
    }
    if is_private:
        server_configuration['marketplace.bootstrap.bypass.url'] = 'https://storage.googleapis.com/marketplace-ci-build'
        server_configuration['marketplace.gcp.path'] = 'content/builds/{}/{}/content/packs'.format(branch_name,
                                                                                                   ci_build_number)
        server_configuration['jobs.marketplacepacks.schedule'] = '1m'
        server_configuration[
            'marketplace.premium.gateway.service.url'] = 'https://xsoar-premium-content-team-gateway.demisto.works'
    elif not is_nightly:
        server_configuration['marketplace.bootstrap.bypass.url'] = \
            'https://storage.googleapis.com/marketplace-ci-build/content/builds/{}/{}'.format(
                branch_name, ci_build_number)
    error_msg = "Failed to set GCP bucket server config - with status code "
    # disable-secrets-detection-end
    return update_server_configuration(client, server_configuration, error_msg)


def set_docker_hardening_for_build(client, prints_manager):
    """Sets docker hardening configuration

    Args:
        client (demisto_client): The configured client to use.
        prints_manager (ParallelPrintsManager): Print manager object

    Returns:
        response_data: The response data
        status_code: The response status code
    """
    host = client.api_client.configuration.host
    installed_content_message = \
        '\nMaking "POST" request to server - "{}" to set docker hardening server configuration.'.format(host)
    prints_manager.add_print_job(installed_content_message, print_color, 0, LOG_COLORS.GREEN)

    # make request to update server configs
    server_configuration = {
        'docker.cpu.limit': '1.0',
        'docker.run.internal.asuser': 'true',
        'limit.docker.cpu': 'true',
        'python.pass.extra.keys': '--memory=1g##--memory-swap=-1##--pids-limit=256##--ulimit=nofile=1024:8192'
    }
    error_msg = "Failed to set docker hardening server config - with status code "

    return update_server_configuration(client, server_configuration, error_msg)


def get_env_conf():
    if Build.run_environment == Running.CIRCLECI_RUN:
        return get_json_file(Build.env_results_path)

    elif Build.run_environment == Running.WITH_LOCAL_SERVER:
        # START CHANGE ON LOCAL RUN #
        return [{
            "InstanceDNS": "http://localhost:8080",
            "Role": "Demisto Marketplace"  # e.g. 'Demisto Marketplace'
        }]
    elif Build.run_environment == Running.WITH_OTHER_SERVER:
        return [{
            "InstanceDNS": "DNS NANE",  # without http prefix
            "Role": "DEMISTO EVN"  # e.g. 'Demisto Marketplace'
        }]
    #  END CHANGE ON LOCAL RUN  #


def determine_servers_urls(env_results, ami_env):
    """
    Arguments:
        env_results: (dict)
            env_results.json in server
        ami_env: (str)
            The amazon machine image environment whose IP we should connect to.

    Returns:
        (lst): The server url list to connect to
    """

    instances_dns = [env.get('InstanceDNS') for env in env_results if ami_env in env.get('Role', '')]

    server_urls = []
    for dns in instances_dns:
        server_url = dns if not dns or dns.startswith('http') else f'https://{dns}'
        server_urls.append(server_url)
    return server_urls


def get_json_file(path):
    with open(path, 'r') as json_file:
        return json.loads(json_file.read())


def configure_servers_and_restart(build, prints_manager):
    if LooseVersion(build.server_numeric_version) >= LooseVersion('5.5.0'):
        configurations = DOCKER_HARDENING_CONFIGURATION
        configure_types = ['docker hardening']
        if LooseVersion(build.server_numeric_version) >= LooseVersion('6.0.0'):
            configure_types.append('marketplace')
            configurations.update(MARKET_PLACE_CONFIGURATION)

        error_msg = 'failed to set {} configurations'.format(' and '.join(configure_types))
        manual_restart = Build.run_environment == Running.WITH_LOCAL_SERVER
        for server in build.servers:
            server.add_server_configuration(configurations, error_msg=error_msg, restart=not manual_restart)

        if manual_restart:
            input('restart your server and then press enter.')
        else:
            prints_manager.add_print_job('Done restarting servers.\nSleeping for 1 minute...', print_warning, 0)
            prints_manager.execute_thread_prints(0)
            sleep(60)


def restart_server(server):
    try:
        print('Restarting servers to apply server config ...')

        # copy from .demisto_bashrc stop_server && start_server
        command = 'sudo systemctl restart demisto'
        SimpleSSH(host=server.replace('https://', '').replace('http://', ''), key_file_path=Build.key_file_path,
                  user='ec2-user').exec_command(command)
    except Exception as error:
        print_error(f'New SSH restart demisto failed with error: {str(error)}')
        print(error.__traceback__)
        restart_server_legacy(server)


def restart_server_legacy(server):
    try:
        ssh_string = 'ssh -o StrictHostKeyChecking=no -o UserKnownHostsFile=/dev/null {}@{} ' \
                     '"sudo systemctl restart demisto"'
        subprocess.check_output(
            ssh_string.format('ec2-user', server.replace('https://', '')), shell=True)
    except subprocess.CalledProcessError as exc:
        print(exc.output)


<<<<<<< HEAD
def get_tests(server_numeric_version, prints_manager, tests, is_nightly=False):
=======
def get_tests(server_numeric_version, prints_manager, tests):
>>>>>>> 96e890c8
    if Build.run_environment == Running.CIRCLECI_RUN:
        filtered_tests, filter_configured, run_all_tests = extract_filtered_tests()
        if run_all_tests:
            # skip test button testing
            skipped_instance_test_message = 'Not running instance tests when {} is turned on'.format(
                RUN_ALL_TESTS_FORMAT)
            prints_manager.add_print_job(skipped_instance_test_message, print_warning, 0)
            tests_for_iteration = []
        elif filter_configured and filtered_tests:
            tests_for_iteration = [test for test in tests if test.get('playbookID', '') in filtered_tests]
        else:
            tests_for_iteration = tests

        tests_for_iteration = filter_tests_with_incompatible_version(tests_for_iteration, server_numeric_version,
                                                                     prints_manager)
        prints_manager.execute_thread_prints(0)

        return tests_for_iteration
    else:
        # START CHANGE ON LOCAL RUN #
        return [
            {
                "playbookID": "Docker Hardening Test",
                "fromversion": "5.0.0"
            },
            {
                "integrations": "SplunkPy",
                "playbookID": "SplunkPy-Test-V2",
                "memory_threshold": 500,
                "instance_names": "use_default_handler"
            }
        ]
        #  END CHANGE ON LOCAL RUN  #


def get_changed_integrations(build, prints_manager):
    new_integrations_files, modified_integrations_files = get_new_and_modified_integration_files(
        build) if not build.is_private else ([], [])
    new_integrations_names, modified_integrations_names = [], []

    if new_integrations_files:
        new_integrations_names = get_integration_names_from_files(new_integrations_files)
        new_integrations_names_message = \
            'New Integrations Since Last Release:\n{}\n'.format('\n'.join(new_integrations_names))
        prints_manager.add_print_job(new_integrations_names_message, print_warning, 0)

    if modified_integrations_files:
        modified_integrations_names = get_integration_names_from_files(modified_integrations_files)
        modified_integrations_names_message = \
            'Updated Integrations Since Last Release:\n{}\n'.format('\n'.join(modified_integrations_names))
        prints_manager.add_print_job(modified_integrations_names_message, print_warning, 0)
    prints_manager.execute_thread_prints(0)
    return new_integrations_names, modified_integrations_names


def get_pack_ids_to_install():
    if Build.run_environment == Running.CIRCLECI_RUN:
        with open('./Tests/content_packs_to_install.txt', 'r') as packs_stream:
            pack_ids = packs_stream.readlines()
            return [pack_id.rstrip('\n') for pack_id in pack_ids]
    else:
        # START CHANGE ON LOCAL RUN #
        return [
            'SplunkPy'
        ]
        #  END CHANGE ON LOCAL RUN  #


def nightly_install_packs(build, threads_print_manager, install_method=install_all_content_packs, pack_path=None):
    threads_list = []

    # For each server url we install pack/ packs
    for thread_index, server in enumerate(build.servers):
        kwargs = {'client': server.client, 'host': server.host,
                  'prints_manager': threads_print_manager,
                  'thread_index': thread_index}
        if pack_path:
            kwargs['pack_path'] = pack_path
        threads_list.append(Thread(target=install_method, kwargs=kwargs))
    run_threads_list(threads_list)


def install_nightly_pack(build, prints_manager):
    threads_print_manager = ParallelPrintsManager(len(build.servers))
    if build.is_nightly:
        nightly_install_packs(build, threads_print_manager, install_method=install_all_content_packs)
    create_nightly_test_pack(build)
    pack_path = f'{Build.test_pack_target}/test_pack.zip'
    if build.is_private:
        pack_path = '/home/runner/work/content-private/content-private/content/test_pack.zip'
    nightly_install_packs(build, threads_print_manager, install_method=upload_zipped_packs, pack_path=pack_path)

    prints_manager.add_print_job('Sleeping for 45 seconds...', print_warning, 0, include_timestamp=True)
    prints_manager.execute_thread_prints(0)
    sleep(45)


def install_private_pack(build, prints_manager):
    threads_print_manager = ParallelPrintsManager(len(build.servers))
    private_test_pack_zip()
    pack_path = '/home/runner/work/content-private/content-private/content/test_pack.zip'
    nightly_install_packs(build, threads_print_manager, install_method=upload_zipped_packs,
                          pack_path=pack_path)

    prints_manager.add_print_job('Sleeping for 45 seconds...', print_warning, 0,
                                 include_timestamp=True)
    prints_manager.execute_thread_prints(0)
    sleep(45)


def install_packs(build, prints_manager, pack_ids=None):
    pack_ids = get_pack_ids_to_install() if pack_ids is None else pack_ids
    installed_content_packs_successfully = True
    for server in build.servers:
        try:
            _, flag = search_and_install_packs_and_their_dependencies(pack_ids, server.client, prints_manager,
                                                                      build.is_private)
            if not flag:
                raise Exception('Failed to search and install packs.')
        except Exception as exc:
            prints_manager.add_print_job(str(exc), print_error, 0)
            prints_manager.execute_thread_prints(0)
            installed_content_packs_successfully = False

    return installed_content_packs_successfully


<<<<<<< HEAD
def install_packs_private(build, prints_manager, pack_ids=None):
    pack_ids = get_pack_ids_to_install() if pack_ids is None else pack_ids
    installed_content_packs_successfully = True
    for server in build.servers:
        try:
            _, flag = search_and_install_packs_and_their_dependencies_private(pack_ids, server.client, prints_manager)
            if not flag:
                raise Exception('Failed to search and install packs.')
        except Exception as exc:
            prints_manager.add_print_job(str(exc), print_error, 0)
            prints_manager.execute_thread_prints(0)
            installed_content_packs_successfully = False

    return installed_content_packs_successfully


def configure_server_instances(build: Build, tests_for_iteration, all_new_integrations, modified_integrations, prints_manager):
=======
def configure_server_instances(build: Build, tests_for_iteration, all_new_integrations, modified_integrations,
                               prints_manager):
>>>>>>> 96e890c8
    all_module_instances = []
    brand_new_integrations = []
    testing_client = build.servers[0].client
    for test in tests_for_iteration:
        integrations = get_integrations_for_test(test, build.skipped_integrations_conf)

        integrations_names = [i.get('name') for i in integrations]
        prints_manager.add_print_job('All Integrations for test "{}":'.format(test.get('playbookID')), print_warning, 0)
        prints_manager.add_print_job(integrations_names, print_warning, 0)

        new_integrations, modified_integrations, unchanged_integrations, integration_to_status = group_integrations(
            integrations, build.skipped_integrations_conf, all_new_integrations, modified_integrations
        )

        instance_names_conf = test.get('instance_names', [])
        if not isinstance(instance_names_conf, list):
            instance_names_conf = [instance_names_conf]

        integrations_names = [i.get('name') for i in integrations]
        prints_manager.add_print_job('All Integrations for test "{}":'.format(test.get('playbookID')), print_warning, 0)
        prints_manager.add_print_job(integrations_names, print_warning, 0)

        integrations_msg = '\n'.join(['"{}" - {}'.format(key, val) for key, val in integration_to_status.items()])
        prints_manager.add_print_job('{}\n'.format(integrations_msg), print_warning, 0)

        integrations_to_configure = modified_integrations[:]
        integrations_to_configure.extend(unchanged_integrations)
        placeholders_map = {'%%SERVER_HOST%%': build.servers[0]}
        new_ints_params_set = set_integration_params(new_integrations, build.secret_conf['integrations'],
                                                     instance_names_conf,
                                                     placeholders_map)
        ints_to_configure_params_set = set_integration_params(integrations_to_configure,
                                                              build.secret_conf['integrations'],
                                                              instance_names_conf, placeholders_map)
        if not new_ints_params_set:
            prints_manager.add_print_job(
                'failed setting parameters for integrations "{}"'.format('\n'.join(new_integrations)), print_error, 0)
        if not ints_to_configure_params_set:
            prints_manager.add_print_job(
                'failed setting parameters for integrations\n "{}"'.format(integrations_to_configure), print_error, 0)
        if not (new_ints_params_set and ints_to_configure_params_set):
            continue
        prints_manager.execute_thread_prints(0)

        module_instances = []
        for integration in integrations_to_configure:
            placeholders_map = {'%%SERVER_HOST%%': build.servers[0]}
            module_instance = configure_integration_instance(integration, testing_client, prints_manager,
                                                             placeholders_map)
            if module_instance:
                module_instances.append(module_instance)

        all_module_instances.extend(module_instances)
        for integration in new_integrations:
            placeholders_map = {'%%SERVER_HOST%%': build.servers[0]}
            module_instance = configure_integration_instance(integration, testing_client, prints_manager,
                                                             placeholders_map)
            if module_instance:
                module_instances.append(module_instance)

        brand_new_integrations.extend(module_instances)
    return all_module_instances, brand_new_integrations


def instance_testing(build: Build, all_module_instances, prints_manager, pre_update):
    update_status = 'Pre' if pre_update else 'Post'
    failed_tests = set()
    successful_tests = set()
    # Test all module instances (of modified + unchanged integrations) pre-updating content
    if all_module_instances:
        # only print start message if there are instances to configure
        prints_manager.add_print_job(f'Start of Instance Testing ("Test" button) ({update_status}-update)',
                                     print_warning, 0)
    else:
        prints_manager.add_print_job(f'No integrations to configure for the chosen tests. ({update_status}-update)',
                                     print_warning, 0)
    prints_manager.execute_thread_prints(0)

    testing_client = build.servers[0].client
    for instance in all_module_instances:
        integration_of_instance = instance.get('brand', '')
        instance_name = instance.get('name', '')
        msg = 'Testing ("Test" button) for instance "{}" of integration "{}".'.format(instance_name,
                                                                                      integration_of_instance)
        prints_manager.add_print_job(msg, print_color, 0, LOG_COLORS.GREEN)
        prints_manager.execute_thread_prints(0)
        # If there is a failure, __test_integration_instance will print it
        success, _ = __test_integration_instance(testing_client, instance, prints_manager)
        prints_manager.execute_thread_prints(0)
        if not success:
            failed_tests.add((instance_name, integration_of_instance))
        else:
            successful_tests.add((instance_name, integration_of_instance))

    return successful_tests, failed_tests


def update_content_till_v6(build: Build):
    threads_list = []
    threads_prints_manager = ParallelPrintsManager(len(build.servers))
    # For each server url we install content
    for thread_index, server in enumerate(build.servers):
        t = Thread(target=update_content_on_demisto_instance,
                   kwargs={'client': server.client, 'server': server.host, 'ami_name': build.ami_env,
                           'prints_manager': threads_prints_manager,
                           'thread_index': thread_index})
        threads_list.append(t)

    run_threads_list(threads_list)


def disable_instances(build: Build, all_module_instances, prints_manager):
    __disable_integrations_instances(build.servers[0].client, all_module_instances, prints_manager)
    prints_manager.execute_thread_prints(0)


def create_nightly_test_pack(build):
    test_pack_zip(build)


def test_files(content_path):
    packs_root = f'{content_path}/Packs'
    packs = filter(lambda x: x.is_dir(), os.scandir(packs_root))
    for pack_dir in packs:
        if pack_dir in SKIPPED_PACKS:
            continue
        playbooks_root = f'{pack_dir.path}/TestPlaybooks'
        if os.path.isdir(playbooks_root):
            for playbook_path, playbook in get_test_playbooks_in_dir(playbooks_root):
                yield playbook_path, playbook
            if os.path.isdir(f'{playbooks_root}/NonCircleTests'):
                for playbook_path, playbook in get_test_playbooks_in_dir(f'{playbooks_root}/NonCircleTests'):
                    yield playbook_path, playbook


def get_test_playbooks_in_dir(path):
    playbooks = filter(lambda x: x.is_file(), os.scandir(path))
    for playbook in playbooks:
        yield os.path.join(path, playbook), playbook


def test_pack_metadata():
    now = datetime.now().isoformat().split('.')[0]
    now = f'{now}Z'
    metadata = {
        "name": "nightly test",
        "id": str(uuid.uuid4()),
        "description": "nightly test pack (all test playbooks and scripts).",
        "created": now,
        "updated": now,
        "legacy": True,
        "support": "Cortex XSOAR",
        "supportDetails": {},
        "author": "Cortex XSOAR",
        "authorImage": "",
        "certification": "certified",
        "price": 0,
        "serverMinVersion": "6.0.0",
        "serverLicense": "",
        "currentVersion": "1.0.0",
        "general": [],
        "tags": [],
        "categories": [
            "Forensics & Malware Analysis"
        ],
        "contentItems": {},
        "integrations": [],
        "useCases": [],
        "keywords": [],
        "dependencies": {}
    }
    return json.dumps(metadata, indent=4)


def private_test_pack_zip():
    content_path = '/home/runner/work/content-private/content-private/content'
    target = '/home/runner/work/content-private/content-private/content/test_pack.zip'
    tests_file_paths = set()
    if os.path.isfile('./Tests/id_set.json'):
        with open('./Tests/id_set.json', 'r') as conf_file:
            ID_SET = json.load(conf_file)
            test_pbs = ID_SET.get('TestPlaybooks', [])
    #  Adding test playbooks
    with open("./Tests/filter_file.txt", "r") as filter_file:
        tests_to_run = filter_file.readlines()
        for test_to_run in tests_to_run:
            test_clean = test_to_run.rstrip()
            if any(test_clean in d for d in test_pbs):
                for test_pb in test_pbs:
                    if test_clean in test_pb:
                        print(f"Here's the conf.json segment: {test_pb}")
                        tests_file_paths.add("/home/runner/work/content-private/content-private/content/"+test_pb[test_clean].get("file_path"))
    #  Adding contents of DeveloperPack
    developer_pack_items = glob.glob("/home/runner/work/content-private/content-private/content/Packs"
                                     "/DeveloperTools/*/*.yml")
    for dev_pack_item in developer_pack_items:
        tests_file_paths.add(dev_pack_item)

    print(f"Here's the file paths: {tests_file_paths}")
    with zipfile.ZipFile(target, 'w', zipfile.ZIP_DEFLATED) as zip_file:
        zip_file.writestr('test_pack/metadata.json', test_pack_metadata())
        for test_path, test in test_files(content_path):
            if test_path not in tests_file_paths:
                continue
            else:
                print(f"found something. installing {test_path}")
            if not test_path.endswith('.yml'):
                continue
            test = test.name
            with open(test_path, 'r') as test_file:
                if not (test.startswith('playbook-') or test.startswith('script-')):
                    test_type = find_type(_dict=yaml.safe_load(test_file), file_type='yml').value
                    test_file.seek(0)
                    test_target = f'test_pack/TestPlaybooks/{test_type}-{test}'
                else:
                    test_target = f'test_pack/TestPlaybooks/{test}'
                zip_file.writestr(test_target, test_file.read())
                print("Finished writing test pack.")
    shutil.copy("/home/runner/work/content-private/content-private/content/test_pack.zip",
                f'/home/runner/work/content-private/content'
                f'-private/content/artifacts/packs/test_pack.zip')
    print("Finished copying test pack")


def test_pack_zip(build: Build):
    if build.is_private:
        content_path = '/home/runner/work/content-private/content-private/content'
        target = '/home/runner/work/content-private/content-private/content/test_pack.zip'
    else:
        content_path = build.content_path
        target = build.test_pack_target
    with zipfile.ZipFile(target, 'w', zipfile.ZIP_DEFLATED) as zip_file:
        zip_file.writestr('test_pack/metadata.json', test_pack_metadata())
        for test_path, test in test_files(content_path):
            if not test_path.endswith('.yml'):
                continue
            test = test.name
            with open(test_path, 'r') as test_file:
                if not (test.startswith('playbook-') or test.startswith('script-')):
                    test_type = find_type(_dict=yaml.safe_load(test_file), file_type='yml').value
                    test_file.seek(0)
                    test_target = f'test_pack/TestPlaybooks/{test_type}-{test}'
                else:
                    test_target = f'test_pack/TestPlaybooks/{test}'
                zip_file.writestr(test_target, test_file.read())
    shutil.copy("/home/runner/work/content-private/content-private/content/test_pack.zip",
                f'/home/runner/work/content-private/content'
                f'-private/content/artifacts/packs/test_pack.zip')


def get_non_added_packs_ids(build: Build):
    """

    :param build: the build object
    :return: all non added packs i.e. unchanged packs (dependencies) and modified packs
    """
    compare_against = 'origin/master{}'.format('' if not build.branch_name == 'master' else '~1')
    added_files = run_command(f'git diff --name-only --diff-filter=A '
                              f'{compare_against}..refs/heads/{build.branch_name} -- Packs/*/pack_metadata.json')
    added_files = filter(lambda x: x, added_files.split('\n'))
    added_pack_ids = map(lambda x: x.split('/')[1], added_files)
    return set(get_pack_ids_to_install()) - set(added_pack_ids)


# def set_marketplace_url(servers, branch_name, ci_build_number):
#     url_suffix = f'{branch_name}/{ci_build_number}'
#     config_path = 'marketplace.bootstrap.bypass.url'
#     config = {config_path: f'https://storage.googleapis.com/marketplace-ci-build/content/builds/{url_suffix}'}
#     for server in servers:
#         server.add_server_configuration(config, 'failed to configure marketplace custom url ', True)
#     sleep(60)


def main():
    build = Build(options_handler())
    prints_manager = ParallelPrintsManager(1)

    configure_servers_and_restart(build, prints_manager)
    installed_content_packs_successfully = False
    if build.is_private:
        #  Get a list of the test we need to run.
        tests_for_iteration = get_tests(build.server_numeric_version, prints_manager, build.tests,
                                        build.is_nightly)
        print(f"List of tests to run: {tests_for_iteration}")
        # #  Setting the marketplace url in the server to point to the test bucket.
        # set_marketplace_url(build.servers, build.branch_name, build.ci_build_number)
        #  Installing the packs.
        installed_content_packs_successfully = install_packs_private(build, prints_manager)
        #  Get a list of the integrations that have changed.
        new_integrations, modified_integrations = get_changed_integrations(build, prints_manager)
        print(f"Identified {new_integrations} as new integrations.\nIdentified {modified_integrations} as modified integrations.")
        #  Configuring the instances which are used in testing.
        all_module_instances, brand_new_integrations = \
            configure_server_instances(build, tests_for_iteration, new_integrations,
                                       modified_integrations, prints_manager)

        #  Running the instance tests (pushing the test button)
        successful_tests_pre, failed_tests_pre = instance_testing(build, all_module_instances,
                                                                  prints_manager,
                                                                  pre_update=True)
        #  Adding the new integrations to the instance test list and testing them.
        all_module_instances.extend(brand_new_integrations)
        successful_tests_post, failed_tests_post = instance_testing(build, all_module_instances,
                                                                    prints_manager,
                                                                    pre_update=False)
        #  Done running tests so we are disabling the instances.
        disable_instances(build, all_module_instances, prints_manager)
        #  Reinstalling test pack again
        install_private_pack(build, prints_manager)

    else:
        if LooseVersion(build.server_numeric_version) >= LooseVersion('6.0.0'):
            if build.is_nightly:
                install_nightly_pack(build, prints_manager)
                installed_content_packs_successfully = True
                pack_ids = get_non_added_packs_ids(build)
                installed_content_packs_successfully = install_packs(build, prints_manager, pack_ids=pack_ids)
<<<<<<< HEAD
        else:
            installed_content_packs_successfully = True

        tests_for_iteration = get_tests(build.server_numeric_version, prints_manager, build.tests,
                                        build.is_nightly)
        new_integrations, modified_integrations = get_changed_integrations(build, prints_manager)
        all_module_instances, brand_new_integrations = \
            configure_server_instances(build, tests_for_iteration, new_integrations, modified_integrations, prints_manager)
        successful_tests_pre, failed_tests_pre = instance_testing(build, all_module_instances, prints_manager,
                                                                  pre_update=True)
        if LooseVersion(build.server_numeric_version) < LooseVersion('6.0.0'):
            update_content_till_v6(build)
        elif not build.is_nightly:
            set_marketplace_url(build.servers, build.branch_name, build.ci_build_number)
            installed_content_packs_successfully = install_packs(build, prints_manager) and installed_content_packs_successfully
            install_nightly_pack(build, prints_manager)

        all_module_instances.extend(brand_new_integrations)
        successful_tests_post, failed_tests_post = instance_testing(build, all_module_instances, prints_manager, pre_update=False)
        disable_instances(build, all_module_instances, prints_manager)
=======
    else:
        installed_content_packs_successfully = True

    tests_for_iteration = get_tests(build.server_numeric_version, prints_manager, build.tests)
    new_integrations, modified_integrations = get_changed_integrations(build, prints_manager)
    all_module_instances, brand_new_integrations = \
        configure_server_instances(build, tests_for_iteration, new_integrations, modified_integrations, prints_manager)
    successful_tests_pre, failed_tests_pre = instance_testing(build, all_module_instances, prints_manager,
                                                              pre_update=True)
    if LooseVersion(build.server_numeric_version) < LooseVersion('6.0.0'):
        update_content_till_v6(build)
    elif not build.is_nightly:
        set_marketplace_url(build.servers, build.branch_name, build.ci_build_number)
        installed_content_packs_successfully = install_packs(build,
                                                             prints_manager) and installed_content_packs_successfully

    all_module_instances.extend(brand_new_integrations)
    successful_tests_post, failed_tests_post = instance_testing(build, all_module_instances, prints_manager,
                                                                pre_update=False)
    disable_instances(build, all_module_instances, prints_manager)
>>>>>>> 96e890c8

    success = report_tests_status(failed_tests_pre, failed_tests_post, successful_tests_pre, successful_tests_post,
                                  new_integrations, prints_manager)
    sleep(30)
    if not success or not installed_content_packs_successfully:
        sys.exit(2)


if __name__ == '__main__':
    main()<|MERGE_RESOLUTION|>--- conflicted
+++ resolved
@@ -942,11 +942,7 @@
         print(exc.output)
 
 
-<<<<<<< HEAD
-def get_tests(server_numeric_version, prints_manager, tests, is_nightly=False):
-=======
 def get_tests(server_numeric_version, prints_manager, tests):
->>>>>>> 96e890c8
     if Build.run_environment == Running.CIRCLECI_RUN:
         filtered_tests, filter_configured, run_all_tests = extract_filtered_tests()
         if run_all_tests:
@@ -1074,7 +1070,6 @@
     return installed_content_packs_successfully
 
 
-<<<<<<< HEAD
 def install_packs_private(build, prints_manager, pack_ids=None):
     pack_ids = get_pack_ids_to_install() if pack_ids is None else pack_ids
     installed_content_packs_successfully = True
@@ -1091,11 +1086,8 @@
     return installed_content_packs_successfully
 
 
-def configure_server_instances(build: Build, tests_for_iteration, all_new_integrations, modified_integrations, prints_manager):
-=======
 def configure_server_instances(build: Build, tests_for_iteration, all_new_integrations, modified_integrations,
                                prints_manager):
->>>>>>> 96e890c8
     all_module_instances = []
     brand_new_integrations = []
     testing_client = build.servers[0].client
@@ -1360,13 +1352,13 @@
     return set(get_pack_ids_to_install()) - set(added_pack_ids)
 
 
-# def set_marketplace_url(servers, branch_name, ci_build_number):
-#     url_suffix = f'{branch_name}/{ci_build_number}'
-#     config_path = 'marketplace.bootstrap.bypass.url'
-#     config = {config_path: f'https://storage.googleapis.com/marketplace-ci-build/content/builds/{url_suffix}'}
-#     for server in servers:
-#         server.add_server_configuration(config, 'failed to configure marketplace custom url ', True)
-#     sleep(60)
+def set_marketplace_url(servers, branch_name, ci_build_number):
+    url_suffix = f'{branch_name}/{ci_build_number}'
+    config_path = 'marketplace.bootstrap.bypass.url'
+    config = {config_path: f'https://storage.googleapis.com/marketplace-ci-build/content/builds/{url_suffix}'}
+    for server in servers:
+        server.add_server_configuration(config, 'failed to configure marketplace custom url ', True)
+    sleep(60)
 
 
 def main():
@@ -1413,30 +1405,8 @@
                 installed_content_packs_successfully = True
                 pack_ids = get_non_added_packs_ids(build)
                 installed_content_packs_successfully = install_packs(build, prints_manager, pack_ids=pack_ids)
-<<<<<<< HEAD
         else:
             installed_content_packs_successfully = True
-
-        tests_for_iteration = get_tests(build.server_numeric_version, prints_manager, build.tests,
-                                        build.is_nightly)
-        new_integrations, modified_integrations = get_changed_integrations(build, prints_manager)
-        all_module_instances, brand_new_integrations = \
-            configure_server_instances(build, tests_for_iteration, new_integrations, modified_integrations, prints_manager)
-        successful_tests_pre, failed_tests_pre = instance_testing(build, all_module_instances, prints_manager,
-                                                                  pre_update=True)
-        if LooseVersion(build.server_numeric_version) < LooseVersion('6.0.0'):
-            update_content_till_v6(build)
-        elif not build.is_nightly:
-            set_marketplace_url(build.servers, build.branch_name, build.ci_build_number)
-            installed_content_packs_successfully = install_packs(build, prints_manager) and installed_content_packs_successfully
-            install_nightly_pack(build, prints_manager)
-
-        all_module_instances.extend(brand_new_integrations)
-        successful_tests_post, failed_tests_post = instance_testing(build, all_module_instances, prints_manager, pre_update=False)
-        disable_instances(build, all_module_instances, prints_manager)
-=======
-    else:
-        installed_content_packs_successfully = True
 
     tests_for_iteration = get_tests(build.server_numeric_version, prints_manager, build.tests)
     new_integrations, modified_integrations = get_changed_integrations(build, prints_manager)
@@ -1455,7 +1425,6 @@
     successful_tests_post, failed_tests_post = instance_testing(build, all_module_instances, prints_manager,
                                                                 pre_update=False)
     disable_instances(build, all_module_instances, prints_manager)
->>>>>>> 96e890c8
 
     success = report_tests_status(failed_tests_pre, failed_tests_post, successful_tests_pre, successful_tests_post,
                                   new_integrations, prints_manager)
