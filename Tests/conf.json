{
    "testTimeout": 160,
    "testInterval": 20,
    "tests": [
        {
            "integrations": "Plain Text Feed",
            "playbookID": "PlainText Feed - Test",
            "fromversion": "5.5.0"
        },
        {
            "integrations": "Fastly Feed",
            "playbookID": "Fastly Feed Test",
            "fromversion": "5.5.0"
        },
        {
            "integrations": "Malware Domain List Active IPs Feed",
            "playbookID": "Malware Domain List Active IPs Feed Test",
            "fromversion": "5.5.0"
        },
        {
            "integrations": "Claroty",
            "playbookID": "Claroty - Test",
            "fromversion": "5.0.0"
        },
        {
            "integrations": "Trend Micro Apex",
            "playbookID": "Trend Micro Apex - Test"
        },
        {
            "integrations": "Blocklist_de Feed",
            "playbookID": "Blocklist_de - Test",
            "fromversion": "5.5.0"
        },
        {
            "integrations": "Cloudflare Feed",
            "playbookID": "cloudflare - Test",
            "fromversion": "5.5.0"
        },
        {
            "integrations": "AzureFeed",
            "playbookID": "AzureFeed - Test",
            "fromversion": "5.5.0"
        },
         {
            "playbookID": "CreateIndicatorFromSTIXTest",
             "fromversion": "5.0.0"
         },
         {
            "integrations": "SpamhausFeed",
            "playbookID": "Spamhaus_Feed_Test",
            "fromversion": "5.5.0"
        },
        {
            "integrations": "Cofense Feed",
            "playbookID": "TestCofenseFeed",
            "fromversion": "5.5.0"
        },
        {
            "integrations": "Bambenek Consulting Feed",
            "playbookID": "BambenekConsultingFeed_Test",
            "fromversion": "5.5.0"
        },
        {
            "integrations": "AWS Feed",
            "playbookID": "AWS Feed Test",
            "fromversion": "5.5.0"
        },
        {
            "integrations": "Digital Defense FrontlineVM",
            "playbookID": "Digital Defense FrontlineVM - Scan Asset Not Recently Scanned Test"
        },
        {
            "integrations": "Digital Defense FrontlineVM",
            "playbookID": "Digital Defense FrontlineVM - Test Playbook"
        },
        {
            "integrations": "CSVFeed",
            "playbookID": "CSV_Feed_Test",
            "fromversion": "5.5.0"
        },
        {
            "integrations": "ProofpointFeed",
            "playbookID": "TestProofpointFeed",
            "fromversion": "5.5.0"
        },
        {
            "integrations": "Digital Shadows",
            "playbookID": "Digital Shadows - Test"
        },
        {
            "integrations": "Azure Compute v2",
            "playbookID": "Azure Compute - Test",
            "instance_names": "ms_azure_compute_dev"
        },
        {
            "integrations": "Azure Compute v2",
            "playbookID": "Azure Compute - Test",
            "instance_names": "ms_azure_compute_prod"
        },
        {
            "integrations": "Symantec Data Loss Prevention",
            "playbookID": "Symantec Data Loss Prevention - Test",
            "fromversion": "4.5.0"
        },
        {
            "integrations": "Lockpath KeyLight v2",
            "playbookID": "Keylight v2 - Test"
        },
        {
            "integrations": "Azure Security Center v2",
            "playbookID": "Azure SecurityCenter - Test",
            "instance_names": "ms_azure_sc_prod"
        },
        {
            "integrations": "Azure Security Center v2",
            "playbookID": "Azure SecurityCenter - Test",
            "instance_names": "ms_azure_sc_prod"
        },
        {
            "integrations": "JsonWhoIs",
            "playbookID": "JsonWhoIs-Test"
        },
        {
            "integrations": "MicrosoftGraphMail",
            "playbookID": "MicrosoftGraphMail-Test",
            "instance_names": "ms_graph_mail_dev"
        },
        {
            "integrations": "MicrosoftGraphMail",
            "playbookID": "MicrosoftGraphMail-Test",
            "instance_names": "ms_graph_mail_dev_no_oproxy"
        },
        {
            "integrations": "MicrosoftGraphMail",
            "playbookID": "MicrosoftGraphMail-Test",
            "instance_names": "ms_graph_mail_prod"
        },
        {
            "integrations": "CloudShark",
            "playbookID": "CloudShark - Test Playbook",
            "timeout": 500
        },
        {
            "integrations": "Google Vision AI",
            "playbookID": "Google Vision API - Test"
        },
        {
            "integrations": "nmap",
            "playbookID": "Nmap - Test",
            "fromversion": "5.0.0"
        },
        {
            "integrations": "AutoFocus V2",
            "playbookID": "Autofocus Query Samples, Sessions and Tags Test Playbook",
            "fromversion": "4.5.0",
            "timeout": 500
        },
        {
            "integrations": "HelloWorld",
            "playbookID": "TestHelloWorld"
        },
        {
            "integrations": "ThreatQ v2",
            "playbookID": "ThreatQ - Test",
            "fromversion": "4.5.0"
        },
        {
            "integrations": "AttackIQFireDrill",
            "playbookID": "AttackIQ - Test"
        },
        {
            "integrations": "PhishLabs IOC EIR",
            "playbookID": "PhishlabsIOC_EIR-Test"
        },
        {
            "integrations": "Amazon DynamoDB",
            "playbookID": "AWS_DynamoDB-Test"
        },
        {
            "integrations": "PhishLabs IOC DRP",
            "playbookID": "PhishlabsIOC_DRP-Test"
        },
        {
            "playbookID": "Create Phishing Classifier V2 ML Test",
            "timeout" : 60000,
            "fromversion": "4.5.0"
        },
        {
            "integrations": "ZeroFox",
            "playbookID": "ZeroFox-Test",
            "fromversion": "4.1.0"
        },
        {
            "integrations": "AlienVault OTX v2",
            "playbookID": "Alienvault_OTX_v2 - Test"
        },
        {
            "integrations": "AWS - SQS",
            "playbookID": "fd93f620-9a2d-4fb6-85d1-151a6a72e46d"
        },
        {
            "integrations": "SlackV2",
            "playbookID": "Slack Test Playbook",
            "timeout" : 2400,
            "fromversion": "5.0.0",
            "pid_threshold": 30
        },
        {
            "integrations": "Cortex XDR - IR",
            "playbookID": "Test XDR Playbook",
            "fromversion": "4.1.0"
        },
        {
            "integrations": "Cloaken",
            "playbookID": "Cloaken-Test"
        },
        {
            "integrations": "Uptycs",
            "playbookID": "TestUptycs"
        },
        {
            "integrations": "ThreatX",
            "playbookID": "ThreatX-test"
        },
        {
            "integrations": "Akamai WAF SIEM",
            "playbookID": "Akamai_WAF_SIEM-Test"
        },
        {
            "integrations": "AlienVault OTX",
            "playbookID": "AlienVaultOTX Test"
        },
        {
            "integrations": "Cofense Triage",
            "playbookID": "Cofense Triage Test"
        },
        {
            "integrations": "Akamai WAF",
            "playbookID": "Akamai_WAF-Test"
        },
        {
            "integrations": "Minerva Labs Anti-Evasion Platform",
            "playbookID": "Minerva Test playbook"
        },
        {
            "integrations": "abuse.ch SSL Blacklist Feed",
            "playbookID": "SSL Blacklist test",
            "fromversion": "5.5.0"
        },
        {
            "integrations": "CheckPhish",
            "playbookID": "CheckPhish-Test"
        },
        {
            "integrations": "Symantec Management Center",
            "playbookID": "SymantecMC_TestPlaybook"
        },
        {
            "integrations": "Tufin",
            "playbookID": "Tufin Test"
        },
        {
            "integrations": "Looker",
            "playbookID": "Test-Looker"
        },
        {
            "integrations": "Vertica",
            "playbookID": "Vertica Test"
        },
        {
            "integrations": "Server Message Block (SMB)",
            "playbookID": "SMB test"
        },
        {
            "playbookID": "ConvertFile-Test",
            "fromversion": "4.5.0"
        },
        {
            "playbookID": "TestAwsEC2GetPublicSGRules-Test"
        },
        {
            "playbookID": "TestParseEmailFile-deprecated-script"
        },
        {
            "integrations": "RSA NetWitness Packets and Logs",
            "playbookID": "rsa_packets_and_logs_test"
        },
        {
            "playbookID": "test_similar_incidents"
        },
        {
            "playbookID": "autofocus_test",
            "integrations": "Autofocus"
        },
        {
            "playbookID": "CheckpointFW-test",
            "integrations": "Check Point"
        },
        {
            "playbookID": "RegPathReputationBasicLists_test"
        },
        {
            "playbookID": "EmailDomainSquattingReputation-Test"
        },
        {
            "playbookID": "RandomStringGenerateTest"
        },
        {
            "playbookID": "DocumentationTest",
            "integrations": "ipinfo"
        },
        {
            "playbookID": "playbook-checkEmailAuthenticity-test"
        },
        {
            "playbookID": "HighlightWords_Test"
        },
        {
            "integrations": "Pentera",
            "playbookID": "Pcysys-Test"
        },
        {
            "integrations": "Pentera",
            "playbookID": "Pentera Run Scan - Test"
        },
        {
            "playbookID": "StringContainsArray_test"
        },
        {
            "integrations": "Pentera",
            "playbookID": "Pcysys-Test"
        },
        {
            "integrations": "Pentera",
            "playbookID": "Pentera Run Scan - Test"
        },
        {
            "integrations": "Fidelis Elevate Network",
            "playbookID": "Fidelis-Test"
        },
        {
            "integrations": "AWS - ACM",
            "playbookID": "ACM-Test"
        },
        {
            "integrations": "Thinkst Canary",
            "playbookID": "CanaryTools Test"
        },
        {
            "integrations": "ThreatMiner",
            "playbookID": "ThreatMiner-Test"
        },
        {
            "playbookID": "StixCreator-Test"
        },
        {
            "playbookID": "CompareIncidentsLabels-test-playbook"
        },
        {
            "integrations": "Have I Been Pwned? V2",
            "playbookID": "Pwned v2 test"
        },
        {
            "integrations": "Alexa Rank Indicator",
            "playbookID": "Alexa Test Playbook"
        },
        {
            "playbookID": "UnEscapeURL-Test"
        },
        {
            "playbookID": "UnEscapeIPs-Test"
        },
        {
            "playbookID": "ExtractDomainFromUrlAndEmail-Test"
        },
        {
            "playbookID": "ConvertKeysToTableFieldFormat_Test"
        },
        {
            "integrations": "CVE Search v2",
            "playbookID": "CVE Search v2 - Test"
        },
        {
            "integrations": "CVE Search",
            "playbookID": "cveReputation Test"
        },
        {
            "integrations": "HashiCorp Vault",
            "playbookID": "hashicorp_test"
        },
        {
            "integrations": "AWS - Athena - Beta",
            "playbookID": "Beta-Athena-Test"
        },
        {
            "integrations": "BeyondTrust Password Safe",
            "playbookID": "BeyondTrust-Test"
        },
        {
            "integrations": "Dell Secureworks",
            "playbookID": "secureworks_test"
        },
        {
            "integrations": "ServiceNow",
            "playbookID": "servicenow_test_new"
        },
        {
            "integrations": "ExtraHop",
            "playbookID": "ExtraHop-Test"
        },
        {
            "integrations": "ExtraHop v2",
            "playbookID": "ExtraHop_v2-Test"
        },
        {
            "playbookID": "Test CommonServer"
        },
        {
            "integrations": "CIRCL",
            "playbookID": "CirclIntegrationTest"
        },
        {
            "integrations": "MISP V2",
            "playbookID": "MISP V2 Test"
        },
        {
            "playbookID": "test-LinkIncidentsWithRetry"
        },
        {
            "playbookID": "CopyContextToFieldTest"
        },
        {
            "integrations": "OTRS",
            "playbookID": "OTRS Test",
            "fromversion": "4.1.0"
        },
        {
            "integrations": "Attivo Botsink",
            "playbookID": "AttivoBotsinkTest"
        },
        {
            "playbookID": "CreatePhishingClassifierMLTest",
            "timeout": 2400
        },
        {
            "integrations": "Cymon",
            "playbookID": "playbook-Cymon_Test"
        },
        {
            "integrations": "FortiGate",
            "playbookID": "Fortigate Test"
        },
        {
            "playbookID": "FormattedDateToEpochTest"
        },
        {
            "integrations": "SNDBOX",
            "playbookID": "SNDBOX_Test",
            "timeout": 1000
        },
        {
            "integrations": "SNDBOX",
            "playbookID": "Detonate File - SNDBOX - Test",
            "timeout": 2400,
            "nightly": true
        },
        {
            "integrations": "VxStream",
            "playbookID": "Detonate File - HybridAnalysis - Test",
            "timeout": 2400
        },
        {
            "playbookID": "WordTokenizeTest"
        },
        {
            "integrations": "Awake Security",
            "playbookID": "awake_security_test_pb"
        },
        {
            "integrations": "Tenable.sc",
            "playbookID": "tenable-sc-test",
            "timeout": 240,
            "nightly": true
        },
        {
            "integrations": "MimecastV2",
            "playbookID": "Mimecast test"
        },
        {
            "playbookID": "CreateEmailHtmlBody_test_pb",
            "fromversion": "4.1.0"
        },
        {
            "playbookID": "ReadPDFFile-Test"
        },
        {
            "playbookID": "ReadPDFFileV2-Test",
            "timeout": 1000
        },
        {
            "playbookID": "JSONtoCSV-Test"
        },
        {
            "integrations": "Panorama",
            "instance_names": "palo_alto_firewall",
            "playbookID": "palo_alto_firewall_test_pb",
            "timeout": 1000,
            "nightly": true
        },
        {
            "integrations": "Panorama",
            "instance_names": "palo_alto_panorama",
            "playbookID": "palo_alto_panorama_test_pb",
            "timeout": 1000,
            "nightly": true
        },
        {
            "integrations": "Panorama",
            "instance_names": "palo_alto_panorama",
            "playbookID": "Panorama Query Logs - Test",
            "timeout": 1000,
            "nightly": true
        },
        {
            "integrations": "Panorama",
            "instance_names": "palo_alto_firewall_9.0",
            "playbookID": "palo_alto_firewall_test_pb",
            "timeout": 1000,
            "nightly": true
        },
        {
            "integrations": "Panorama",
            "instance_names": "palo_alto_panorama_9.0",
            "playbookID": "palo_alto_panorama_test_pb",
            "timeout": 1000,
            "nightly": true
        },
        {
            "integrations": "Tenable.io",
            "playbookID": "Tenable.io test"
        },
        {
            "playbookID": "URLDecode-Test"
        },
        {
            "playbookID": "GetTime-Test"
        },
        {
            "playbookID": "GetTime-ObjectVsStringTest"
        },
        {
            "integrations": "Tenable.io",
            "playbookID": "Tenable.io Scan Test",
            "nightly": true,
            "timeout": 900
        },
        {
            "integrations": "Tenable.sc",
            "playbookID": "tenable-sc-scan-test",
            "nightly": true,
            "timeout": 600
        },
        {
            "integrations": "google-vault",
            "playbookID": "Google-Vault-Generic-Test",
            "nightly": true,
            "timeout": 3600,
            "memory_threshold": 65
        },
        {
            "integrations": "google-vault",
            "playbookID": "Google_Vault-Search_And_Display_Results_test",
            "nightly": true,
            "timeout": 3600
        },
        {
            "playbookID": "Luminate-TestPlaybook",
            "integrations": "Luminate"
        },
        {
            "playbookID": "Palo Alto Networks - Malware Remediation Test",
            "integrations": "Palo Alto Minemeld",
            "fromversion": "4.5.0"
        },
        {
            "playbookID": "SumoLogic-Test",
            "integrations": "SumoLogic",
            "fromversion": "4.1.0"
        },
        {
            "playbookID": "ParseEmailFiles-test"
        },
        {
            "playbookID": "PAN-OS - Block IP and URL - External Dynamic List Test",
            "integrations": "palo_alto_networks_pan_os_edl_management",
            "fromversion": "4.0.0"
        },
        {
            "playbookID": "Test_EDL",
            "integrations": "EDL",
            "fromversion": "5.5.0"
        },
        {
            "playbookID": "Test_export_indicators_service",
            "integrations": "ExportIndicators",
            "fromversion": "5.5.0"
        },
        {
            "playbookID": "PAN-OS - Block IP - Custom Block Rule Test",
            "integrations": "Panorama",
            "instance_names": "palo_alto_panorama",
            "fromversion": "4.0.0"
        },
        {
            "playbookID": "PAN-OS - Block IP - Static Address Group Test",
            "integrations": "Panorama",
            "instance_names": "palo_alto_panorama",
            "fromversion": "4.0.0"
        },
        {
            "playbookID": "PAN-OS - Block URL - Custom URL Category Test",
            "integrations": "Panorama",
            "instance_names": "palo_alto_panorama",
            "fromversion": "4.0.0"
        },
        {
            "playbookID": "Endpoint Malware Investigation - Generic - Test",
            "integrations": [
                "Traps",
                "Cylance Protect v2",
                "Demisto REST API"
            ],
            "fromversion": "5.0.0",
            "timeout": 1200
        },
        {
            "playbookID": "ParseExcel-test"
        },
        {
            "playbookID": "Detonate File - No Files test"
        },
        {
            "integrations": [
                "Panorama",
                "Check Point"
            ],
            "instance_names": "palo_alto_firewall",
            "playbookID": "blockip_test_playbook"
        },
        {
            "integrations": "Palo Alto Minemeld",
            "playbookID": "minemeld_test"
        },
        {
            "integrations": "SentinelOne V2",
            "playbookID": "SentinelOne V2 - test"
        },
        {
            "integrations": "InfoArmor VigilanteATI",
            "playbookID": "InfoArmorVigilanteATITest"
        },
        {
            "integrations": "IntSights",
            "instance_names": "intsights_standard_account",
            "playbookID": "IntSights Test",
            "nightly": true,
            "timeout": 500
        },
        {
            "integrations": "IntSights",
            "playbookID": "IntSights Mssp Test",
            "instance_names": "intsights_mssp_account",
            "nightly": true,
            "timeout": 500
        },
        {
            "integrations": "dnstwist",
            "playbookID": "dnstwistTest"
        },
        {
            "integrations": "BitDam",
            "playbookID": "Detonate File - BitDam Test"
        },
        {
            "integrations": "Threat Grid",
            "playbookID": "Test-Detonate URL - ThreatGrid",
            "timeout": 600
        },
        {
            "integrations": "Threat Grid",
            "playbookID": "ThreatGridTest",
            "timeout": 600
        },
        {
            "integrations": [
                "Palo Alto Minemeld",
                "Panorama"
            ],
            "instance_names": "palo_alto_firewall",
            "playbookID": "block_indicators_-_generic_-_test"
        },
        {
            "integrations": "Signal Sciences WAF",
            "playbookID": "SignalSciences-Test"
        },
        {
            "integrations": "RTIR",
            "playbookID": "RTIR Test"
        },
        {
            "integrations": "RedCanary",
            "playbookID": "RedCanaryTest",
            "nightly": true
        },
        {
            "integrations": "Devo",
            "playbookID": "devo_test_playbook",
            "timeout" : 500
        },
        {
            "playbookID": "URL Enrichment - Generic v2 - Test",
            "integrations": [
                "Rasterize",
                "VirusTotal - Private API"
            ],
            "instance_names": "virus_total_private_api_general",
            "timeout": 500
        },
        {
            "playbookID": "CutTransformerTest"
        },
        {
            "playbookID": "Default - Test",
            "integrations": [
              "ThreatQ v2",
              "AlienVault OTX v2",
              "Demisto REST API"
            ],
            "fromversion": "5.0.0"
        },
        {
            "integrations": "SCADAfence CNM",
            "playbookID": "SCADAfence_test"
        },
        {
            "integrations": "ProtectWise",
            "playbookID": "Protectwise-Test"
        },
        {
            "integrations": "WhatsMyBrowser",
            "playbookID": "WhatsMyBrowser-Test"
        },
        {

            "integrations": "BigFix",
            "playbookID": "BigFixTest"
        },
        {
            "integrations": "Lastline v2",
            "playbookID": "Lastline v2 - Test",
            "nightly": true
        },
        {
            "integrations": "epo",
            "playbookID": "Test Playbook McAfee ePO"
        },
        {
            "integrations": "McAfee DXL",
            "playbookID": "McAfee DXL - Test"
        },
        {
            "integrations": "activedir",
            "playbookID": "calculate_severity_-_critical_assets_-_test"
        },
        {
            "playbookID": "TextFromHTML_test_playbook"
        },
        {
            "playbookID": "PortListenCheck-test"
        },
        {
            "integrations": "ThreatExchange",
            "playbookID": "ThreatExchange-test"
        },
        {
            "integrations": "ThreatExchange",
            "playbookID": "extract_indicators_-_generic_-_test",
            "timeout": 240
        },
        {
            "integrations": "Joe Security",
            "playbookID": "JoeSecurityTestPlaybook",
            "timeout": 500,
            "nightly": true
        },
        {
            "integrations": "Joe Security",
            "playbookID": "JoeSecurityTestDetonation",
            "timeout": 2000,
            "nightly": true
        },
        {
            "integrations": "WildFire-v2",
            "playbookID": "Wildfire Test"
        },
        {
            "integrations": "WildFire-v2",
            "playbookID": "Detonate URL - WildFire-v2 - Test"
        },
        {
            "integrations": "GRR",
            "playbookID": "grr_test",
            "nightly": true
        },
        {
            "integrations": "VirusTotal",
            "instance_names": "virus_total_general",
            "playbookID": "virusTotal-test-playbook",
            "timeout": 1400,
            "nightly": true
        },
        {
            "integrations": "VirusTotal",
            "instance_names": "virus_total_preferred_vendors",
            "playbookID": "virusTotaI-test-preferred-vendors",
            "timeout": 1400,
            "nightly": true
        },
        {
            "integrations": "Preempt",
            "playbookID": "Preempt Test"
        },
        {
            "integrations": "Gmail",
            "playbookID": "get_original_email_-_gmail_-_test"
        },
        {
            "integrations": ["Gmail Single User", "Gmail"],
            "playbookID": "Gmail Single User - Test",
            "fromversion": "4.5.0"
        },
        {
            "integrations": "EWS v2",
            "playbookID": "get_original_email_-_ews-_test",
            "instance_names": "ewv2_regular"
        },
        {
            "integrations": ["EWS v2", "EWS Mail Sender"],
            "playbookID": "EWS search-mailbox test",
            "instance_names": "ewv2_regular",
            "timeout": 300
        },
        {
            "integrations": "PagerDuty v2",
            "playbookID": "PagerDuty Test"
        },
        {
            "playbookID": "test_delete_context"
        },
        {
            "playbookID": "DeleteContext-auto-test"
        },
        {
            "playbookID": "GmailTest",
            "integrations": "Gmail"
        },
        {
            "playbookID": "Gmail Convert Html Test",
            "integrations": "Gmail"
        },
        {
            "playbookID": "reputations.json Test",
            "toversion": "5.0.0"
        },
        {
            "playbookID": "Indicators reputation-.json Test",
            "fromversion": "5.5.0"
        },
        {
            "playbookID": "Test IP Indicator Fields",
            "fromversion": "5.0.0"
        },
        {
            "integrations": "Shodan",
            "playbookID": "ShodanTest"
        },
        {
            "playbookID": "dedup_-_generic_-_test"
        },
        {
            "playbookID": "TestDedupIncidentsPlaybook"
        },
        {
            "playbookID": "TestDedupIncidentsByName"
        },
        {
            "integrations": "McAfee Advanced Threat Defense",
            "playbookID": "Test Playbook McAfee ATD",
            "timeout": 700
        },
        {
            "playbookID": "stripChars - Test"
        },
        {
            "integrations": "McAfee Advanced Threat Defense",
            "playbookID": "Test Playbook McAfee ATD Upload File"
        },
        {
            "playbookID": "exporttocsv_script_test"
        },
        {
            "playbookID": "Set - Test"
        },
        {
            "integrations": "Intezer v2",
            "playbookID": "Intezer Testing v2",
            "fromversion": "4.1.0",
            "timeout": 700
        },
        {
            "integrations": "FalconIntel",
            "playbookID": "CrowdStrike Falcon Intel v2"
        },
        {
            "playbookID": "ContextGetters_Test"
        },
        {
            "integrations": [
                "Mail Sender (New)",
                "Gmail"
            ],
            "playbookID": "Mail Sender (New) Test"
        },
        {
            "playbookID": "buildewsquery_test"
        },
        {
            "integrations": "Rapid7 Nexpose",
            "playbookID": "nexpose_test",
            "timeout": 240
        },
        {
            "playbookID": "GetIndicatorDBotScore Test"
        },
        {
            "integrations": "EWS Mail Sender",
            "playbookID": "EWS Mail Sender Test"
        },
        {
            "integrations": [
                "EWS Mail Sender",
                "Rasterize"
            ],
            "playbookID": "EWS Mail Sender Test 2"
        },
        {
            "playbookID": "decodemimeheader_-_test"
        },
        {
            "integrations": "CVE Search",
            "playbookID": "cve_enrichment_-_generic_-_test"
        },
        {
            "playbookID": "test_url_regex"
        },
        {
            "integrations": "Skyformation",
            "playbookID": "TestSkyformation"
        },
        {
            "integrations": "okta",
            "playbookID": "okta_test_playbook",
            "timeout": 240
        },
        {
            "playbookID": "Test filters & transformers scripts"
        },
        {
            "integrations": "Salesforce",
            "playbookID": "SalesforceTestPlaybook"
        },
        {
            "integrations": "McAfee ESM-v10",
            "instance_names": "v10.2.0",
            "playbookID": "McAfeeESMTest",
            "timeout": 500
        },
        {
            "integrations": "McAfee ESM-v10",
            "instance_names": "v10.3.0",
            "playbookID": "McAfeeESMTest",
            "timeout": 500
        },
        {
            "integrations": "McAfee ESM-v10",
            "instance_names": "v11.1.3",
            "playbookID": "McAfeeESMTest",
            "timeout": 500
        },
        {
            "integrations": "GoogleSafeBrowsing",
            "playbookID": "Google Safe Browsing Test",
            "timeout": 240
        },
        {
            "integrations": "EWS v2",
            "playbookID": "EWSv2_empty_attachment_test",
            "instance_names": "ewv2_regular"
        },
        {
            "integrations": "EWS v2",
            "playbookID": "EWS Public Folders Test",
            "instance_names": "ewv2_regular"
        },
        {
            "playbookID": "TestWordFileToIOC",
            "timeout": 300
        },
        {
            "integrations": "Symantec Endpoint Protection V2",
            "playbookID": "SymantecEndpointProtection_Test"
        },
        {
            "integrations": "carbonblackprotection",
            "playbookID": "search_endpoints_by_hash_-_carbon_black_protection_-_test",
            "timeout": 500
        },
        {
            "playbookID": "process_email_-_generic_-_test",
            "integrations": "Rasterize",
            "timeout": 240
        },
        {
            "integrations": "activedir",
            "playbookID": "account_enrichment_-_generic_test"
        },
        {
            "integrations": "FalconHost",
            "playbookID": "search_endpoints_by_hash_-_crowdstrike_-_test",
            "timeout": 500
        },
        {
            "integrations": "FalconHost",
            "playbookID": "CrowdStrike Endpoint Enrichment - Test"
        },
        {
            "integrations": "FalconHost",
            "playbookID": "crowdstrike_falconhost_test"
        },
        {
            "integrations": "CrowdstrikeFalcon",
            "playbookID": "Test - CrowdStrike Falcon",
            "fromversion": "4.1.0"
        },
        {
            "playbookID": "ExposeIncidentOwner-Test"
        },
        {
            "integrations": "PostgreSQL",
            "playbookID": "PostgreSQL Test"
        },
        {
            "integrations": "google",
            "playbookID": "GsuiteTest"
        },
        {
            "integrations": "OpenPhish",
            "playbookID": "OpenPhish Test Playbook"
        },
        {
            "integrations": "RSA Archer",
            "playbookID": "Archer-Test-Playbook",
            "nightly": true
        },
        {
            "integrations": "jira",
            "playbookID": "Jira-Test"
        },
        {
            "integrations": "jira-v2",
            "playbookID": "Jira-v2-Test",
            "timeout": 500
        },
        {
            "integrations": "ipinfo",
            "playbookID": "IPInfoTest"
        },
        {
            "integrations": "jira",
            "playbookID": "VerifyHumanReadableFormat"
        },
        {
            "playbookID": "ExtractURL Test"
        },
        {
            "playbookID": "strings-test"
        },
        {
            "playbookID": "TestCommonPython"
        },
        {
            "playbookID": "TestFileCreateAndUpload"
        },
        {
            "playbookID": "TestIsValueInArray"
        },
        {
            "playbookID": "TestStringReplace"
        },
        {
            "playbookID": "TestHttpPlaybook"
        },
        {
            "integrations": "SplunkPy",
            "playbookID": "SplunkPy-Test-V2",
            "memory_threshold": 500
        },
        {
            "integrations": "SplunkPy",
            "playbookID": "Splunk-Test",
            "memory_threshold": 500
        },
        {
            "integrations": "SplunkPy",
            "playbookID": "SplunkPySearch_Test",
            "memory_threshold": 200
        },
        {
            "integrations": "McAfee NSM",
            "playbookID": "McAfeeNSMTest",
            "timeout": 400,
            "nightly": true
        },
        {
            "integrations": "PhishTank",
            "playbookID": "PhishTank Testing"
        },
        {
            "integrations": "McAfee Web Gateway",
            "playbookID": "McAfeeWebGatewayTest",
            "timeout": 500
        },
        {
            "integrations": "TCPIPUtils",
            "playbookID": "TCPUtils-Test"
        },
        {
            "playbookID": "ProofpointDecodeURL-Test",
            "timeout": 300
        },
        {
            "playbookID": "listExecutedCommands-Test"
        },
        {
            "integrations": "AWS - Lambda",
            "playbookID": "AWS-Lambda-Test (Read-Only)"
        },
        {
            "integrations": "Service Manager",
            "playbookID": "TestHPServiceManager",
            "timeout": 400
        },
        {
            "playbookID": "LanguageDetect-Test",
            "timeout": 300
        },
        {
            "integrations": "Forcepoint",
            "playbookID": "forcepoint test",
            "timeout": 500,
            "nightly": true
        },
        {
            "playbookID": "GeneratePassword-Test"
        },
        {
            "playbookID": "ZipFile-Test"
        },
        {
            "playbookID": "UnzipFile-Test"
        },
        {
            "playbookID": "ExtractDomainTest"
        },
        {
            "playbookID": "Test-IsMaliciousIndicatorFound",
            "integrations": "VirusTotal",
            "instance_names": "virus_total_general",
            "fromversion": "5.0.0"
        },
        {
            "playbookID": "TestExtractHTMLTables"
        },
        {
            "integrations": "carbonblackliveresponse",
            "playbookID": "CarbonBlackLiveResponseTest",
            "nightly": true
        },
        {
            "playbookID": "TestSafeBreach",
            "integrations": "SafeBreach"
        },
        {
            "integrations": "urlscan.io",
            "playbookID": "urlscan_malicious_Test",
            "timeout": 500
        },
        {
            "integrations": "EWS v2",
            "playbookID": "pyEWS_Test",
            "instance_names": "ewv2_regular"
        },
        {
            "integrations": "EWS v2",
            "playbookID": "pyEWS_Test",
            "instance_names": "ewsv2_separate_process"
        },
        {
            "integrations": "remedy_sr_beta",
            "playbookID": "remedy_sr_test_pb"
        },
        {

            "integrations": "Netskope",
            "playbookID": "Netskope Test"
        },
        {
            "integrations": "Cylance Protect v2",
            "playbookID": "Cylance Protect v2 Test"
        },
        {
            "integrations": "ReversingLabs Titanium Cloud",
            "playbookID": "ReversingLabsTCTest"
        },
        {
            "integrations": "ReversingLabs A1000",
            "playbookID": "ReversingLabsA1000Test"
        },
        {
            "integrations": "Demisto Lock",
            "playbookID": "DemistoLockTest"
        },
        {
            "playbookID": "test-domain-indicator",
            "timeout": 400
        },
        {
            "playbookID": "Cybereason Test",
            "integrations": "Cybereason",
            "timeout": 1200,
            "fromversion": "4.1.0"
        },
        {
            "integrations": "VirusTotal - Private API",
            "instance_names": "virus_total_private_api_general",
            "playbookID": "File Enrichment - Virus Total Private API Test",
            "nightly": true
        },
        {
            "integrations": "VirusTotal - Private API",
            "instance_names": "virus_total_private_api_general",
            "playbookID": "virusTotalPrivateAPI-test-playbook",
            "timeout": 1400,
            "nightly": true,
            "pid_threshold": 12
        },
        {
            "integrations": "VirusTotal - Private API",
            "instance_names": "virus_total_private_api_preferred_vendors",
            "playbookID": "virusTotalPrivateAPI-test-preferred-vendors",
            "timeout": 1400,
            "nightly": true
        },
        {
            "integrations": "Cisco Meraki",
            "playbookID": "Cisco-Meraki-Test"
        },
        {
            "integrations": "Windows Defender Advanced Threat Protection",
            "playbookID": "Test - Windows Defender Advanced Threat Protection",
            "instance_names": "windows_defender_atp_dev"
        },
        {
            "integrations": "Windows Defender Advanced Threat Protection",
            "playbookID": "Test - Windows Defender Advanced Threat Protection",
            "instance_names": "windows_defender_atp_prod"
        },
        {
            "integrations": "Tanium",
            "playbookID": "Tanium Test Playbook",
            "nightly": true,
            "timeout": 1200,
            "pid_threshold": 10
        },
        {
            "integrations": "Recorded Future",
            "playbookID": "Recorded Future Test",
            "nightly": true
        },
        {
            "integrations": "Microsoft Graph",
            "playbookID": "Microsoft Graph Test",
            "instance_names": "ms_graph_security_dev"
        },
        {
            "integrations": "Microsoft Graph",
            "playbookID": "Microsoft Graph Test",
            "instance_names": "ms_graph_security_prod"
        },
        {
            "integrations": "Microsoft Graph User",
            "playbookID": "Microsoft Graph - Test",
            "instance_names": "ms_graph_user_dev"
        },
        {
            "integrations": "Microsoft Graph User",
            "playbookID": "Microsoft Graph - Test",
            "instance_names": "ms_graph_user_prod"
        },
        {
            "integrations": "Microsoft Graph Groups",
            "playbookID": "Microsoft Graph Groups - Test",
            "instance_names": "ms_graph_groups_dev"
        },
        {
            "integrations": "Microsoft Graph Groups",
            "playbookID": "Microsoft Graph Groups - Test",
            "instance_names": "ms_graph_groups_prod"
        },
                {
            "integrations": "Microsoft Graph Calendar",
            "playbookID": "Microsoft Graph Calendar - Test",
            "instance_names": "ms_graph_calendar_dev"
        },
        {
            "integrations": "Microsoft Graph Calendar",
            "playbookID": "Microsoft Graph Calendar - Test",
            "instance_names": "ms_graph_calendar_prod"
        },
        {
            "integrations": "RedLock",
            "playbookID": "RedLockTest",
            "nightly": true
        },
        {
            "integrations": "Symantec Messaging Gateway",
            "playbookID": "Symantec Messaging Gateway Test"
        },
        {
            "integrations": "ThreatConnect",
            "playbookID": "test-ThreatConnect"
        },
        {
            "integrations": "VxStream",
            "playbookID": "VxStream Test",
            "nightly": true
        },
        {
            "integrations": "Cylance Protect",
            "playbookID": "get_file_sample_by_hash_-_cylance_protect_-_test",
            "timeout": 240
        },
        {
            "integrations": "Cylance Protect",
            "playbookID": "endpoint_enrichment_-_generic_test"
        },
        {
            "integrations": "QRadar",
            "playbookID": "test_Qradar"
        },
        {
            "integrations": "VMware",
            "playbookID": "VMWare Test"
        },
        {
            "integrations": "Anomali ThreatStream",
            "playbookID": "Anomali_ThreatStream_Test"
        },
        {
            "integrations": "Farsight DNSDB",
            "playbookID": "DNSDBTest"
        },
        {
            "integrations": "carbonblack-v2",
            "playbookID": "CarbonBlackResponseTest"
        },
        {
            "integrations": "Cisco Umbrella Investigate",
            "playbookID": "Cisco Umbrella Test"
        },
        {
            "integrations": "icebrg",
            "playbookID": "Icebrg Test",
            "timeout": 500
        },
        {
            "integrations": "Symantec MSS",
            "playbookID": "SymantecMSSTest"
        },
        {
            "integrations": "Remedy AR",
            "playbookID": "Remedy AR Test"
        },
        {
            "integrations": "AWS - IAM",
            "playbookID": "d5cb69b1-c81c-4f27-8a40-3106c0cb2620"
        },
        {
            "integrations": "McAfee Active Response",
            "playbookID": "McAfee-MAR_Test",
            "timeout": 700
        },
        {
            "integrations": "McAfee Threat Intelligence Exchange",
            "playbookID": "McAfee-TIE Test",
            "timeout": 700
        },
        {
            "integrations": "ArcSight Logger",
            "playbookID": "ArcSight Logger test"
        },
        {
            "integrations": "ArcSight ESM v2",
            "playbookID": "ArcSight ESM v2 Test"
        },
        {
            "integrations": "ArcSight ESM v2",
            "playbookID": "test Arcsight - Get events related to the Case"
        },
        {
            "integrations": "XFE",
            "playbookID": "XFE Test",
            "timeout": 140,
            "nightly": true
        },
        {
            "integrations": "XFE_v2",
            "playbookID": "Test_XFE_v2",
            "timeout": 500,
            "nightly": true
        },
        {
            "integrations": "McAfee Threat Intelligence Exchange",
            "playbookID": "search_endpoints_by_hash_-_tie_-_test",
            "timeout": 500
        },
        {
            "integrations": "iDefense",
            "playbookID": "iDefenseTest",
            "timeout": 300
        },
        {
            "integrations": "AbuseIPDB",
            "playbookID": "AbuseIPDB Test",
            "nightly": true
        },
        {
            "integrations": "AbuseIPDB",
            "playbookID": "AbuseIPDB PopulateIndicators Test",
            "nightly": true
        },
        {
            "integrations": "jira",
            "playbookID": "JiraCreateIssue-example-test"
        },
        {
            "integrations": "LogRhythm",
            "playbookID": "LogRhythm-Test-Playbook",
            "timeout": 200
        },
        {
            "integrations": "FireEye HX",
            "playbookID": "FireEye HX Test"
        },
        {
            "integrations": "Phish.AI",
            "playbookID": "PhishAi-Test"
        },
        {
            "integrations": "Phish.AI",
            "playbookID": "Test-Detonate URL - Phish.AI"
        },
        {
            "integrations": "Centreon",
            "playbookID": "Centreon-Test-Playbook"
        },
        {
            "playbookID": "ReadFile test"
        },
        {
            "integrations": "TruSTAR",
            "playbookID": "TruSTAR Test"
        },
        {
            "integrations": "AlphaSOC Wisdom",
            "playbookID": "AlphaSOC-Wisdom-Test"
        },
        {
            "integrations": "carbonblack-v2",
            "playbookID": "CBFindIP - Test"
        },
        {
            "integrations": "Jask",
            "playbookID": "Jask_Test",
            "fromversion": "4.1.0"
        },
        {
            "integrations": "Qualys",
            "playbookID": "Qualys-Test"
        },
        {
            "integrations": "Whois",
            "playbookID": "whois_test",
            "fromversion": "4.1.0"
        },
        {
            "integrations": "RSA NetWitness Endpoint",
            "playbookID": "NetWitness Endpoint Test"
        },
        {
            "integrations": "Check Point Sandblast",
            "playbookID": "Sandblast_malicious_test"
        },
        {
            "playbookID": "TestMatchRegex"
        },
        {
            "integrations": "ActiveMQ",
            "playbookID": "ActiveMQ Test"
        },
        {
            "playbookID": "RegexGroups Test"
        },
        {
            "integrations": "Cisco ISE",
            "playbookID": "cisco-ise-test-playbook"
        },
        {
            "integrations": "RSA NetWitness v11.1",
            "playbookID": "RSA NetWitness Test"
        },
        {
            "playbookID": "ExifReadTest"
        },
        {
            "integrations": "Cuckoo Sandbox",
            "playbookID": "CuckooTest",
            "timeout": 700
        },
        {
            "integrations": "VxStream",
            "playbookID": "Test-Detonate URL - Crowdstrike",
            "timeout": 1200
        },
        {
            "playbookID": "Detonate File - Generic Test",
            "timeout": 500
        },
        {
            "integrations": [
                "Lastline v2",
                "WildFire-v2",
                "SNDBOX",
                "VxStream",
                "McAfee Advanced Threat Defense"
            ],
            "playbookID": "Detonate File - Generic Test",
            "timeout": 2400,
            "nightly": true
        },
        {
            "playbookID": "detonate_file_-_generic_test",
            "toversion": "3.6.0"
        },
        {
            "playbookID": "STIXParserTest"
        },
        {
            "playbookID": "Detonate URL - Generic Test",
            "timeout": 2000,
            "nightly": true,
            "integrations": [
                "McAfee Advanced Threat Defense",
                "VxStream",
                "Lastline v2"
            ]
        },
        {
            "playbookID": "ReadPDFFile-Test"
        },
        {
            "integrations": [
                "FalconHost",
                "McAfee Threat Intelligence Exchange",
                "carbonblackprotection",
                "carbonblack"
            ],
            "playbookID": "search_endpoints_by_hash_-_generic_-_test",
            "timeout": 500
        },
        {
            "integrations": "Zscaler",
            "playbookID": "Zscaler Test",
            "nightly": true,
            "timeout": 500
        },
        {
            "playbookID": "DemistoUploadFileToIncident Test",
            "integrations": "Demisto REST API"
        },
        {
            "playbookID": "DemistoUploadFile Test",
            "integrations": "Demisto REST API"
        },
        {
            "playbookID": "MaxMind Test",
            "integrations": "MaxMind GeoIP2"

        },
        {
            "playbookID": "Test_Sagemaker",
            "integrations": "AWS Sagemaker"

        },
        {
            "playbookID": "C2sec-Test",
            "integrations": "C2sec irisk",
            "fromversion": "5.0.0"
        },
        {
            "playbookID": "Phishing v2 Test - Attachment",
            "timeout": 1200,
            "nightly": true,
            "integrations": [
                "EWS Mail Sender",
                "Have I Been Pwned? V2",
                "Demisto REST API",
                "Palo Alto Minemeld",
                "Rasterize"
            ]
        },
        {
            "playbookID": "Phishing v2 Test - Inline",
            "timeout": 1200,
            "nightly": true,
            "integrations": [
                "EWS Mail Sender",
                "Have I Been Pwned? V2",
                "Demisto REST API",
                "Palo Alto Minemeld",
                "Rasterize"
            ]
        },
        {
            "integrations": "duo",
            "playbookID": "DUO Test Playbook"
        },
        {
            "playbookID": "SLA Scripts - Test",
            "fromversion": "4.1.0"
        },
        {
            "playbookID": "PcapHTTPExtractor-Test"
        },
        {
            "playbookID": "Ping Test Playbook"
        },
        {
            "playbookID": "Active Directory Test",
            "integrations": "Active Directory Query v2",
            "instance_names": "active_directory_ninja"
        },
        {
            "playbookID": "AD v2 - debug-mode - Test",
            "integrations": "Active Directory Query v2",
            "instance_names": "active_directory_ninja",
            "fromversion": "5.0.0"
        },
        {
            "playbookID": "Docker Hardening Test",
            "_comment": "Not testing on 5.5 yet. Waiting for #20951",
            "fromversion": "5.0.0",
            "toversion": "5.4.9"
        },
        {
            "integrations": "Active Directory Query v2",
            "instance_names": "active_directory_ninja",
            "playbookID": "Active Directory Query V2 configuration with port"
        },
        {
            "integrations": "mysql",
            "playbookID": "MySQL Test"
        },
        {
            "playbookID": "Email Address Enrichment - Generic v2 - Test"
        },
        {
            "playbookID": "Email Address Enrichment - Generic v2.1 - Test",
            "integrations": "Active Directory Query v2",
            "instance_names": "active_directory_ninja"
        },
        {
            "integrations": "Cofense Intelligence",
            "playbookID": "Test - Cofense Intelligence",
            "timeout": 500
        },
        {
            "playbookID": "GDPRContactAuthorities Test"
        },
        {
            "integrations": "Google Resource Manager",
            "playbookID": "GoogleResourceManager-Test",
            "timeout": 500,
            "nightly": true
        },
        {
            "integrations": "SlashNext Phishing Incident Response",
            "playbookID": "SlashNextPhishingIncidentResponse-Test",
            "timeout": 500,
            "nightly": true
        },
        {
            "integrations": "Google Cloud Storage",
            "playbookID": "GCS - Test",
            "timeout": 500,
            "nightly": true
        },
        {
            "playbookID": "Calculate Severity - Generic v2 - Test",
            "integrations": [
                "Palo Alto Minemeld",
                "Active Directory Query v2"
            ],
            "instance_names": "active_directory_ninja",
            "fromversion": "4.5.0"
        },
        {
            "integrations": "Freshdesk",
            "playbookID": "Freshdesk-Test",
            "timeout": 500,
            "nightly": true
        },
        {
            "playbookID": "Autoextract - Test",
            "fromversion": "4.1.0"
        },
        {
            "playbookID": "FilterByList - Test",
            "fromversion": "4.5.0"
        },
            {
            "playbookID": "Impossible Traveler - Test",
            "integrations": [
                "Ipstack",
                "ipinfo",
                "Rasterize",
                "Active Directory Query v2",
                "Demisto REST API"
            ],
            "instance_names": "active_directory_ninja",
            "fromversion": "5.0.0",
            "timeout": 700
        },
        {
            "playbookID": "Active Directory - Get User Manager Details - Test",
            "integrations": "Active Directory Query v2",
            "instance_names": "active_directory_80k",
            "fromversion": "4.5.0"
        },
        {
            "integrations": "Kafka V2",
            "playbookID": "Kafka Test"
        },
        {
            "playbookID": "File Enrichment - Generic v2 - Test",
            "instance_names": "virus_total_private_api_general",
            "integrations": [
                "VirusTotal - Private API",
                "Cylance Protect v2"
            ]
        },
        {
            "integrations": "McAfee Active Response",
            "playbookID": "Endpoint data collection test",
            "timeout": 500
        },
        {
            "playbookID": "Phishing - Core - Test",
            "integrations": [
                "EWS Mail Sender",
                "Demisto REST API",
                "Palo Alto Minemeld",
                "Rasterize"
            ],
            "fromversion": "4.5.0",
            "timeout": 1700
        },
        {
            "integrations": "McAfee Active Response",
            "playbookID": "MAR - Endpoint data collection test",
            "timeout": 500
        },
        {

            "integrations": "DUO Admin",
            "playbookID": "DuoAdmin API test playbook"
        },
        {
            "integrations": "TAXIIFeed",
            "playbookID": "TAXII_Feed_Test",
            "fromversion": "5.5.0",
            "timeout": 600
        },
        {
            "integrations": "Traps",
            "playbookID": "Traps test",
            "timeout": 600
        },
        {
            "playbookID": "TestShowScheduledEntries"
        },
        {
            "playbookID": "Calculate Severity - Standard - Test",
            "integrations": "Palo Alto Minemeld",
            "fromversion": "4.5.0"
        },
        {
            "integrations": "Symantec Advanced Threat Protection",
            "playbookID": "Symantec ATP Test"

        },
        {
            "playbookID": "HTTPListRedirects - Test SSL"
        },
        {
            "playbookID": "HTTPListRedirects Basic Test"
        },
        {
            "playbookID": "CheckDockerImageAvailableTest"
        },
        {
            "playbookID": "ExtractDomainFromEmailTest"
        },
        {
            "playbookID": "Account Enrichment - Generic v2 - Test",
            "integrations": "activedir"
        },
        {
            "playbookID": "Extract Indicators From File - Generic v2 - Test",
            "integrations": "Image OCR",
            "timeout": 300,
            "fromversion": "4.1.0",
            "toversion": "4.4.9"
        },
        {
            "playbookID": "Extract Indicators From File - Generic v2 - Test",
            "integrations": "Image OCR",
            "timeout": 350,
            "fromversion": "4.5.0"
        },
        {
            "playbookID": "Endpoint Enrichment - Generic v2.1 - Test",
            "integrations": [
                "FalconHost",
                "Cylance Protect v2",
                "carbonblack-v2",
                "epo",
                "Active Directory Query v2"
            ],
            "instance_names": "active_directory_ninja"
        },
        {
            "playbookID": "EmailReputationTest",
            "integrations": "Have I Been Pwned? V2"
        },
        {
            "integrations": "Symantec Deepsight Intelligence",
            "playbookID": "Symantec Deepsight Test"
        },
        {
            "playbookID": "ExtractDomainFromEmailTest"
        },
        {
            "playbookID": "Wait Until Datetime - Test",
            "fromversion": "4.5.0"
        },
        {
            "playbookID": "PAN OS EDL Management - Test",
            "integrations": "palo_alto_networks_pan_os_edl_management"
        },
        {
            "playbookID": "PAN-OS DAG Configuration Test",
            "integrations": "Panorama",
            "instance_names": "palo_alto_panorama",
            "timeout": 1000
        },
        {
            "playbookID": "PAN-OS Create Or Edit Rule Test",
            "integrations": "Panorama",
            "instance_names": "palo_alto_panorama",
            "timeout": 1000
        },
        {
            "playbookID": "PAN-OS EDL Setup Test",
            "integrations": ["Panorama", "palo_alto_networks_pan_os_edl_management"],
            "instance_names": "palo_alto_panorama",
            "timeout": 1000
        },
        {
            "integrations": "Snowflake",
            "playbookID": "Snowflake-Test"
        },
        {
            "playbookID": "Account Enrichment - Generic v2.1 - Test",
            "integrations": "Active Directory Query v2",
            "instance_names": "active_directory_ninja"
        },
        {
            "integrations": "Cisco Umbrella Investigate",
            "playbookID": "Domain Enrichment - Generic v2 - Test"
        },
        {
            "integrations": "Google BigQuery",
            "playbookID": "Google BigQuery Test"
        },
        {
            "integrations": "Zoom",
            "playbookID": "Zoom_Test"
        },
        {
            "integrations": "Palo Alto Networks Cortex",
            "playbookID": "Palo Alto Networks Cortex Test",
            "fromversion": "4.1.0"
        },
        {
            "playbookID": "IP Enrichment - Generic v2 - Test",
            "integrations": "Threat Crowd",
            "fromversion": "4.1.0"
        },
        {
            "integrations": "Cherwell",
            "playbookID": "Cherwell Example Scripts - test"
        },
        {
            "integrations": "Cherwell",
            "playbookID": "Cherwell - test"
        },
        {
            "integrations": "CarbonBlackProtectionV2",
            "playbookID": "Carbon Black Enterprise Protection V2 Test"
        },
        {
            "integrations": "Active Directory Query v2",
            "instance_names": "active_directory_ninja",
            "playbookID": "Test ADGetUser Fails with no instances 'Active Directory Query' (old version)"
        },
        {
            "integrations": "ANYRUN",
            "playbookID": "ANYRUN-Test"
        },
        {
            "integrations": "ANYRUN",
            "playbookID": "Detonate File - ANYRUN - Test"
        },
        {
            "integrations": "ANYRUN",
            "playbookID": "Detonate URL - ANYRUN - Test"
        },
        {
            "integrations": "Netcraft",
            "playbookID": "Netcraft test"
        },
        {
            "integrations": "EclecticIQ Platform",
            "playbookID": "EclecticIQ Test"
        },
        {
            "playbookID": "FormattingPerformance - Test",
            "fromversion": "5.0.0"
        },
        {
            "integrations": "AWS - EC2",
            "playbookID": "2142f8de-29d5-4288-8426-0db39abe988b",
            "memory_threshold": 65
        },
        {
            "integrations": "AWS - EC2",
            "playbookID": "d66e5f86-e045-403f-819e-5058aa603c32"
        },
        {
            "integrations": "ANYRUN",
            "playbookID": "Detonate File From URL - ANYRUN - Test"
        },
        {
            "integrations": "AWS - CloudWatchLogs",
            "playbookID": "2cddaacb-4e4c-407e-8ef5-d924867b810c"
        },
        {
            "integrations": "AWS - CloudTrail",
            "playbookID": "3da2e31b-f114-4d7f-8702-117f3b498de9"
        },
        {
            "integrations": "carbonblackprotection",
            "playbookID": "67b0f25f-b061-4468-8613-43ab13147173"
        },
        {
            "integrations": "DomainTools",
            "playbookID": "DomainTools-Test"
        },
        {
            "integrations": "Exabeam",
            "playbookID": "Exabeam - Test"
        },
        {
            "integrations": "DomainTools Iris",
            "playbookID": "DomainTools Iris - Test",
            "fromversion": "4.1.0"
        },
        {
            "integrations": "Cisco Spark",
            "playbookID": "efc817d2-6660-4d4f-890d-90513ca1e180"
        },
        {
            "playbookID": "get_file_sample_from_path_-_d2_-_test"
        },
        {
            "integrations": "Remedy On-Demand",
            "playbookID": "Remedy-On-Demand-Test"
        },
        {
            "playbookID": "ssdeepreputationtest"
        },
        {
            "playbookID": "TestIsEmailAddressInternal"
        },
        {
            "integrations": "Google Cloud Compute",
            "playbookID": "GoogleCloudCompute-Test"
        },
        {
            "integrations": "AWS - S3",
            "playbookID": "97393cfc-2fc4-4dfe-8b6e-af64067fc436"
        },
        {
            "integrations": "Image OCR",
            "playbookID": "TestImageOCR"
        },
        {
            "integrations": "fireeye",
            "playbookID": "Detonate File - FireEye AX - Test"
        },
        {
            "integrations": ["Rasterize","Image OCR"],
            "playbookID": "Rasterize Test"
        },
        {
            "integrations": "Rasterize",
            "playbookID": "RasterizeImageTest"
        },
        {
            "integrations": "Ipstack",
            "playbookID": "Ipstack_Test"
        },
        {

            "integrations": "Perch",
            "playbookID": "Perch-Test"
        },
        {
            "integrations": "Forescout",
            "playbookID": "Forescout-Test"
        },
        {
            "integrations": "GitHub",
            "playbookID": "Git_Integration-Test"
        },
        {
            "integrations": "LogRhythmRest",
            "playbookID": "LogRhythm REST test"
        },
        {
            "integrations": "AlienVault USM Anywhere",
            "playbookID": "AlienVaultUSMAnywhereTest"
        },
        {
            "playbookID": "PhishLabsTestPopulateIndicators"
        },
        {
            "integrations": "PhishLabs IOC",
            "playbookID": "PhishLabsIOC TestPlaybook",
            "fromversion": "4.1.0"
        },
        {
            "integrations": "vmray",
            "playbookID": "VMRay-Test"
        },
        {
            "integrations": "PerceptionPoint",
            "playbookID": "PerceptionPoint Test",
            "fromversion": "4.1.0"
        },
        {
            "integrations": "AutoFocus V2",
            "playbookID": "AutoFocus V2 test",
            "fromversion": "5.0.0"
        },
        {
            "playbookID": "Process Email - Generic for Rasterize"
        },
        {
            "playbookID": "Send Investigation Summary Reports - Test",
            "integrations": "EWS Mail Sender",
            "fromversion": "4.1.0"
        },
        {
            "integrations": "Anomali ThreatStream v2",
            "playbookID": "ThreatStream-Test"
        },
        {
            "integrations": "Flashpoint",
            "playbookID": "Flashpoint_event-Test"
        },
        {
            "integrations": "Flashpoint",
            "playbookID": "Flashpoint_forum-Test"
        },
        {
            "integrations": "Flashpoint",
            "playbookID": "Flashpoint_report-Test"
        },
        {
            "integrations": "Flashpoint",
            "playbookID": "Flashpoint_reputation-Test"
        },
        {
            "integrations": "BluecatAddressManager",
            "playbookID": "Bluecat Address Manager test"
        },
        {
            "integrations": "MailListener - POP3 Beta",
            "playbookID": "MailListener-POP3 - Test"
        },
        {
            "playbookID": "sumList - Test"
        },
        {
            "integrations": "VulnDB",
            "playbookID": "Test-VulnDB"
        },
        {
            "integrations": "Shodan_v2",
            "playbookID": "Test-Shodan_v2",
            "timeout": 1000
        },
        {
            "integrations": "Threat Crowd",
            "playbookID": "ThreatCrowd - Test"
        },
        {
            "integrations": "GoogleDocs",
            "playbookID": "GoogleDocs-test"
        },
        {
            "playbookID": "Request Debugging - Test",
            "fromversion": "5.0.0"
        },
        {
            "playbookID": "Test Convert file hash to corresponding hashes",
            "fromversion": "4.5.0",
            "integrations": "VirusTotal",
            "instance_names": "virus_total_general"
        },
        {
            "playbookID": "PANW - Hunting and threat detection by indicator type Test",
            "fromversion": "5.0.0",
            "timeout": 1200,
            "integrations": ["Panorama","Palo Alto Networks Cortex","AutoFocus V2","VirusTotal"],
            "instance_names": ["palo_alto_panorama","virus_total_general"]
        },
        {
            "playbookID": "PAN-OS Query Logs For Indicators Test",
            "fromversion": "4.5.0",
            "timeout": 600,
            "integrations": "Panorama",
            "instance_names": "palo_alto_panorama"
        },
        {
            "integrations": "Hybrid Analysis",
            "playbookID": "HybridAnalysis-Test",
            "timeout": 500,
            "fromversion": "4.1.0"
        },
        {
            "integrations": "Elasticsearch v2",
            "instance_names": "es_v7",
            "playbookID": "Elasticsearch_v2_test"
        },
        {
            "integrations": "Elasticsearch v2",
            "instance_names": "es_v7",
            "playbookID": "Elasticsearch_Fetch_Indicators_Test",
            "fromversion": "5.5.0"
        },
        {
            "integrations": "Elasticsearch v2",
            "instance_names": "es_v6",
            "playbookID": "Elasticsearch_v2_test-v6"
        },
        {
            "integrations": "IronDefense",
            "playbookID": "IronDefenseTest"
        },
        {
            "integrations": "PolySwarm",
            "playbookID": "PolySwarm-Test"
        },
        {
            "integrations": "Kennav2",
            "playbookID": "Kenna Test"
        },
        {
            "integrations": "SecurityAdvisor",
            "playbookID": "SecurityAdvisor-Test",
            "fromversion": "4.5.0"
        },
        {
            "integrations": "Google Key Management Service",
            "playbookID": "Google-KMS-test",
            "pid_threshold": 6,
            "memory_threshold": 60
        },
        {
            "integrations": "SecBI",
            "playbookID": "SecBI - Test"
        },
        {
            "playbookID": "ExtractFQDNFromUrlAndEmail-Test"
        },
        {
          "integrations": "EWS v2",
          "playbookID": "Get EWS Folder Test",
          "fromversion": "4.5.0",
          "instance_names": "ewv2_regular"
        },
        {
          "integrations": "QRadar",
          "playbookID": "QRadar Indicator Hunting Test",
          "timeout": 1200,
          "fromversion": "5.0.0"
        },
        {
            "playbookID": "SetAndHandleEmpty test",
            "fromversion": "4.5.0"
        },
        {
            "integrations": "Tanium v2",
            "playbookID": "Tanium v2 - Test"
        },
        {
          "integrations": "Office 365 Feed",
          "playbookID": "Office365_Feed_Test",
          "fromversion": "5.5.0"
        },
        {
            "integrations": "GoogleCloudTranslate",
            "playbookID": "GoogleCloudTranslate-Test",
            "pid_threshold": 8
        },
        {
            "integrations": "Infoblox",
            "playbookID": "Infoblox Test"
        },
        {
            "integrations": "BPA",
            "playbookID": "Test-BPA",
            "fromversion": "4.5.0"
        },
        {
            "playbookID": "GetValuesOfMultipleFIelds Test",
            "fromversion": "4.5.0"
        },
        {
            "playbookID": "IsInternalHostName Test",
            "fromversion": "4.5.0"
        },
        {
            "integrations": "SplunkPy",
            "playbookID": "Splunk Indicator Hunting Test",
            "fromversion": "5.0.0",
            "memory_threshold": 500
        },
        {
            "integrations": "BPA",
            "playbookID": "Test-BPA_Integration",
            "fromversion": "4.5.0"
        },
        {
            "integrations": "Sixgill",
            "playbookID": "Sixgill-Test",
            "fromversion": "5.0.0"
        },
        {
            "integrations": "Sixgill",
            "playbookID": "Sixgill - Darkfeed - Indicators-Test",
            "fromversion": "5.0.0"
        },
        {
            "integrations": "AutoFocus Feed",
            "playbookID": "playbook-FeedAutofocus_test",
            "fromversion": "5.5.0"
        },
        {
            "integrations": "PaloAltoNetworks_PrismaCloudCompute",
            "playbookID": "PaloAltoNetworks_PrismaCloudCompute-Test"
        },
        {
            "playbookID": "Indicator Feed - Test",
            "fromversion": "5.5.0"
        },
        {
            "integrations": "Recorded Future Feed",
            "playbookID": "RecordedFutureFeed - Test",
            "timeout": 1000,
            "fromversion": "5.5.0",
            "memory_threshold": 80
        },
        {
            "integrations": "Expanse",
            "playbookID": "test-Expanse-Playbook",
            "fromversion": "5.0.0"
        },
        {
            "integrations": "Expanse",
            "playbookID": "test-Expanse",
            "fromversion": "5.0.0"
        },
        {
            "integrations": "DShield Feed",
            "playbookID": "playbook-DshieldFeed_test",
            "fromversion": "5.5.0"
        },
        {
            "integrations": "AlienVault Reputation Feed",
            "playbookID": "AlienVaultReputationFeed_Test",
            "fromversion": "5.5.0",
            "timeout": 9000
        },
        {
            "integrations": "BruteForceBlocker Feed",
            "playbookID": "playbook-BruteForceBlocker_test",
            "fromversion": "5.5.0"
        },
        {
            "integrations": "illuminate",
            "playbookID": "illuminate Integration Test"
        },
        {
            "integrations": "illuminate",
            "playbookID": "illuminate Integration Demonstration - Test"
        },
        {
            "integrations": "Google Chronicle Backstory",
            "playbookID": "Google Chronicle Backstory Asset - Test",
            "fromversion": "5.0.0"
        },
        {
            "integrations": "Google Chronicle Backstory",
            "playbookID": "Google Chronicle Backstory IOC Details - Test",
            "fromversion": "5.0.0"
        },
        {
            "integrations": "Google Chronicle Backstory",
            "playbookID": "Google Chronicle Backstory List Alerts - Test",
            "fromversion": "5.0.0"
        },
        {
            "integrations": "Google Chronicle Backstory",
            "playbookID": "Google Chronicle Backstory List IOCs - Test",
            "fromversion": "5.0.0"
        },
        {
            "integrations": "Google Chronicle Backstory",
            "playbookID": "Google Chronicle Backstory Reputation - Test",
            "fromversion": "5.0.0"
        },
        {
            "integrations": "Feodo Tracker Hashes Feed",
            "playbookID": "playbook-feodoteackerhash_test",
            "fromversion": "5.5.0",
            "memory_threshold": "130"
        },
        {
            "integrations": "Feodo Tracker IP Blocklist Feed",
            "instance_names": "feodo_tracker_ip_currently__active",
            "playbookID": "playbook-feodotrackeripblock_test",
            "fromversion": "5.5.0"
        },
        {
            "integrations": "Feodo Tracker IP Blocklist Feed",
            "instance_names": "feodo_tracker_ip_30_days",
            "playbookID": "playbook-feodotrackeripblock_test",
            "fromversion": "5.5.0"
        },
        {
            "playbookID": "FetchIndicatorsFromFile-test",
            "fromversion": "5.5.0"
        },
        {
            "integrations": "Indeni",
            "playbookID": "Indeni_test",
            "fromversion": "5.0.0"
        },
        {
            "integrations": "CounterCraft Deception Director",
            "playbookID": "CounterCraft - Test",
            "fromversion": "5.0.0"
        },
        {
            "playbookID": "DbotPredictOufOfTheBoxTest",
            "fromversion": "4.5.0"
        },
        {
           "integrations": "AlienVault OTX TAXII Feed",
            "playbookID": "playbook-feedalienvaultotx_test",
            "fromversion": "5.5.0"
        }
    ],
    "skipped_tests": {
<<<<<<< HEAD
        "Cybereason Test": "Issue 22683",
        "CVE Search v2": "Issue 22661",
        "AbuseIPDB Test": "Issue 22658",
        "Archer-Test-Playbook": "Issue 22536",
=======
>>>>>>> b4c985ab
        "Office365_Feed_Test": "Issue 22517",
        "Test XDR Playbook": "Issue 22512",
        "RasterizeTest": "Issue 20702",
        "Send Investigation Summary Reports": "Issue 22299",
        "test-Expanse": "Expanse should provide domain that they have in their system",
        "TestProofpointFeed": "Issue 22229",
        "Digital Defense FrontlineVM - Scan Asset Not Recently Scanned Test": "Issue 22227",
        "Akamai_WAF_SIEM-Test": "Issue 22225",
        "EmailReputationTest": "Issue 22187",
        "test_Qradar": "Issue 22186",
        "IntSights Test": "Issue 22185",
        "Tenable.io test": "Issue 22184",
        "ThreatQ - Test": "Issue 22175",
        "PostgreSQL Test": "Issue 22172",
        "Test-Detonate URL - Crowdstrike": "Issue 19439",
        "Git_Integration-Test": "Issue 20029",
        "Symantec Data Loss Prevention - Test": "Issue 20134",
        "Extract Indicators From File - Generic v2": "Issue 20143",
        "PAN-OS Create Or Edit Rule Test":"Issue 20037",
        "NetWitness Endpoint Test": "Issue 19878",
        "TestParseEmailHeaders": "Issue 18815",
        "TestUptycs": "Issue 19750",
        "InfoArmorVigilanteATITest": "Test issue 17358",
        "Lastline - testplaybook": "Checking the integration via Generic detonation playbooks, don't want to load the daily quota",
        "ArcSight Logger test": "Issue 19117",
        "TruSTAR Test": "Issue 19777",
        "TestDedupIncidentsByName": "skipped on purpose - this is part of the TestDedupIncidentsPlaybook - no need to execute separately as a test",
        "3da2e31b-f114-4d7f-8702-117f3b498de9": "Issue 19837",
        "d66e5f86-e045-403f-819e-5058aa603c32": "pr 3220",
        "get_file_sample_from_path_-_d2_-_test": "Issue 19844",
        "Cofense Triage Test": "Creds only works on demo4",
        "Test - Windows Defender Advanced Threat Protection": "Issue - #18552",
        "nexpose_test": "Issue 18694",
        "Recorded Future Test": "Issue 18922",
        "IntSights Mssp Test": "Issue #16351",
        "CheckPhish-Test": "Issue 19188",
        "fd93f620-9a2d-4fb6-85d1-151a6a72e46d": "Issue 19854",
        "PAN-OS DAG Configuration Test": "Issue #19205",
        "DeleteContext-auto-subplaybook-test": "used in DeleteContext-auto-test as sub playbook",
        "Test Playbook TrendMicroDDA": "Issue 16501",
        "ssdeepreputationtest": "Issue #20953",
        "C2sec-Test": "Issue #21633",
        "TAXII_Feed_Test": "Issue #22423"
    },
    "skipped_integrations": {
        "_comment": "~~~ NO INSTANCE ~~~",
        "Palo Alto Networks Cortex": "Issue 22300",
        "Claroty": "Issue 22255",
        "AWS - IAM": "Issue 21401",
        "FortiGate": "License expired, and not going to get one (issue 14723)",
        "IronDefense": "Test depends on making requests to a non-public API",
        "Attivo Botsink": "no instance, not going to get it",
        "VMware": "no License, and probably not going to get it",
        "AWS Sagemaker": "License expired, and probably not going to get it",
        "Symantec MSS": "No instance, probably not going to get it (issue 15513)",
        "Google Cloud Compute": "Can't test yet",
        "Cymon": "The service was discontinued since April 30th, 2019.",
        "FireEye ETP": "No instance",
        "ProofpointTAP_v2": "No instance",
        "remedy_sr_beta": "No instance",
        "ExtraHop v2": "No instance",
        "Fidelis Elevate Network": "Issue 20735",
        "Minerva Labs Anti-Evasion Platform": "Issue 18835",
        "PolySwarm": "contribution",
        "fireeye": "Issue 19839",
        "DomainTools": "Issue 8298",
        "Remedy On-Demand": "Issue 19835",
        "ProtectWise": "Issue 20486",
        "ThreatMiner": "Issue 20469",
        "DomainTools Iris": "Issue 20433",
        "Check Point": "Issue 18643",
        "Preempt": "Issue 20268",
        "iDefense": "Issue 20095",
        "Joe Security": "Issue 17996",
        "CrowdstrikeFalcon": "Issue 19833",
        "ZeroFox": "Issue 19161",
        "Jask": "Issue 18879",
        "vmray": "Issue 18752",
        "Anomali ThreatStream v2": "Issue 18561",
        "Anomali ThreatStream": "Issue 19182",
        "SCADAfence CNM": "Issue 18376",
        "ArcSight ESM v2": "Issue #18328",
        "AlienVault USM Anywhere": "Issue #18273",
        "Tufin": "Issue 16441",
        "Dell Secureworks": "Instance locally installed on @liorblob PC",
        "MimecastV2": "Issue 14593",
        "Netskope": "instance is down",
        "Farsight DNSDB": "Issue 15512",
        "Service Manager": "Expired license",
        "carbonblackprotection": "License expired",
        "icebrg": "Issue 14312",
        "Freshdesk": "Trial account expired",
        "Threat Grid": "Issue 16197",
        "Kafka V2": "Can not connect to instance from remote",
        "Check Point Sandblast": "Issue 15948",
        "Remedy AR": "getting 'Not Found' in test button",
        "Salesforce": "Issue 15901",
        "Zscaler": "Issue 17784",
        "RedCanary": "License expired",
        "ANYRUN": "No instance",
        "Snowflake": "Looks like account expired, needs looking into",
        "Cisco Spark": "Issue 18940",
        "Phish.AI": "Issue 17291",
        "MaxMind GeoIP2": "Issue 18932.",
        "Exabeam": "Issue 19371",
        "McAfee ESM-v10": "Issue 20225",
        "PaloAltoNetworks_PrismaCloudCompute": "Instance not set up yet",
        "LogRhythm": "Issue 21672",
        "SecBI": "Issue 22545",

        "_comment": "~~~ UNSTABLE ~~~",
        "ServiceNow": "Instance goes to hibernate every few hours",
        "Tenable.sc": "unstable instance",
        "VirusTotal - Private API": "Issue 22638",


        "_comment": "~~~ OTHER ~~~",
        "Pentera": "authentication method will not work with testing",
        "EclecticIQ Platform": "Issue 8821",
        "BitDam": "Issue #17247",
        "Zoom": "Issue 19832",
        "urlscan.io": "Issue 21831",
        "Forescout": "Can only be run from within PANW network. Look in keeper for - Demisto in the LAB",
        "HelloWorldSimple": "This is just an example integration - no need for test",
        "Lockpath KeyLight": "Deprecated. No tests.",
        "SafeBreach": "pending rewrite",

        "_comment": "~~~ QUOTA ISSUES ~~~",
        "AlphaSOC Wisdom": "API key has expired",
        "AWS - Athena - Beta": "Issue 19834",
        "Lastline": "issue 20323",
        "Google Resource Manager": "Cannot create projects because have reached alloted quota.",
        "Looker": "Warehouse 'DEMO_WH' cannot be resumed because resource monitor 'LIMITER' has exceeded its quota.",
        "Ipstack": "reached out our monthly quota (08/03/2020)"
    },
    "nightly_integrations": [
        "Lastline v2",
        "TruSTAR",
        "SlackV2"
    ],
    "unmockable_integrations": {
        "Google Key Management Service": "The API requires an SSL secure connection to work.",
        "McAfee ESM-v10": "we have multiple instances with same test playbook, mock recording are per playbook so it keeps failing the playback step",
        "mysql": "Does not use http",
        "SlackV2": "Integration requires SSL",
        "Whois": "Mocks does not support sockets",
        "Panorama": "Exception: Proxy process took to long to go up. https://circleci.com/gh/demisto/content/24826",
        "Image OCR": "Does not perform network traffic",
        "Server Message Block (SMB)": "Does not perform http communication",
        "Active Directory Query v2": "Does not perform http communication",
        "dnstwist": "Does not peform http communication",
        "VxStream": "Issue 15544",
        "PagerDuty v2": "Integration requires SSL",
        "TCPIPUtils": "Integration requires SSL",
        "Luminate": "Integration has no proxy checkbox",
        "Shodan": "Integration has no proxy checkbox",
        "Google BigQuery": "Integration has no proxy checkbox",
        "ReversingLabs A1000": "Checking",
        "Check Point": "Checking",
        "okta": "Test Module failing, suspect it requires SSL",
        "Awake Security": "Checking",
        "ArcSight ESM v2": "Checking",
        "Phish.AI": "Checking",
        "Intezer": "Nightly - Checking",
        "ProtectWise": "Nightly - Checking",
        "google-vault": "Nightly - Checking",
        "RSA Archer": "Nightly - Checking",
        "McAfee NSM": "Nightly - Checking",
        "Forcepoint": "Nightly - Checking",
        "palo_alto_firewall": "Need to check test module",
        "Signal Sciences WAF": "error with certificate",
        "google": "'unsecure' parameter not working",
        "EWS Mail Sender": "Inconsistent test (playback fails, record succeeds)",
        "ReversingLabs Titanium Cloud": "No Unsecure checkbox. proxy trying to connect when disabled.",
        "Anomali ThreatStream": "'proxy' parameter not working",
        "Palo Alto Networks Cortex": "SDK",
        "Recorded Future": "might be dynamic test",
        "AlphaSOC Wisdom": "Test module issue",
        "RedLock": "SSL Issues",
        "Microsoft Graph": "Test direct access to oproxy",
        "MicrosoftGraphMail": "Test direct access to oproxy",
        "Microsoft Graph User": "Test direct access to oproxy",
        "Windows Defender Advanced Threat Protection": "Test direct access to oproxy",
        "Microsoft Graph Groups": "Test direct access to oproxy",
        "SafeBreach": "SSL Issues",
        "Feed Office365": "SSl Issues. issue: 21181",
        "AWS - CloudWatchLogs": "Issue 20958",
        "Gmail Single User" : "googleclient sdk has time based challenge exchange",
        "Gmail": "googleclient sdk has time based challenge exchange",
        "GoogleCloudTranslate": "google translate sdk does not support proxy",
        "Kennav2": "HTTPSConnectionPool(host='api.kennasecurity.com', port=443), issue:21233",
        "Google Chronicle Backstory": "SDK",
        "Google Vision AI": "SDK"
    },
    "docker_thresholds": {
        "_comment": "Add here docker images which are specific to an integration and require a non-default threshold (such as rasterize or ews). That way there is no need to define this multiple times. You can specify full image name with version or without.",
        "images": {
            "demisto/chromium": {
                "pid_threshold": 11
            },
            "demisto/py-ews:2.0": {
                "memory_threshold": 150
            }
        }
    }
}<|MERGE_RESOLUTION|>--- conflicted
+++ resolved
@@ -2426,13 +2426,9 @@
         }
     ],
     "skipped_tests": {
-<<<<<<< HEAD
         "Cybereason Test": "Issue 22683",
         "CVE Search v2": "Issue 22661",
         "AbuseIPDB Test": "Issue 22658",
-        "Archer-Test-Playbook": "Issue 22536",
-=======
->>>>>>> b4c985ab
         "Office365_Feed_Test": "Issue 22517",
         "Test XDR Playbook": "Issue 22512",
         "RasterizeTest": "Issue 20702",
