--- conflicted
+++ resolved
@@ -119,6 +119,28 @@
             "nightly": true
         },
         {
+            "playbookID": "Phishing test - attachment",
+            "timeout": 500,
+            "integrations": [
+                "EWS Mail Sender",
+                "Pwned",
+                "VirusTotal - Private API",
+                "Demisto REST API"
+            ],
+            "nightly": true
+        },
+        {
+            "playbookID": "Phishing test - Inline",
+            "timeout": 500,
+            "integrations": [
+                "EWS Mail Sender",
+                "Pwned",
+                "VirusTotal - Private API",
+                "Demisto REST API"
+            ],
+            "nightly": true
+        },
+        {
             "integrations": "RSA NetWitness Packets and Logs",
             "playbookID": "rsa_packets_and_logs_test"
         },
@@ -154,6 +176,27 @@
             "playbookID": "TestParseCSV"
         },
         {
+            "playbookID": "Detonate File - Generic Test",
+            "timeout": 2000,
+            "nightly": true,
+            "integrations": [
+                "VxStream",
+                "McAfee Advanced Threat Defense",
+                "WildFire",
+                "Lastline"
+            ]
+        },
+        {
+            "playbookID": "Detonate URL - Generic Test",
+            "timeout": 2000,
+            "nightly": true,
+            "integrations": [
+                "McAfee Advanced Threat Defense",
+                "VxStream",
+                "Lastline"
+            ]
+        },
+        {
             "integrations": "Shodan",
             "playbookID": "ShodanTest"
         },
@@ -193,8 +236,7 @@
         },
         {
             "integrations": "Rapid7 Nexpose",
-            "playbookID": "nexpose_test",
-            "timeout": 240
+            "playbookID": "nexpose_test"
         },
         {
             "integrations": "EWS Mail Sender",
@@ -610,70 +652,6 @@
             "nightly": true
         },
         {
-            "integrations": "RSA NetWitness Endpoint",
-            "playbookID": "NetWitness Endpoint Test"
-        },
-        {
-            "playbookID": "TestMatchRegex"
-        },
-        {
-            "integrations": "ActiveMQ",
-            "playbookID": "ActiveMQ Test"
-        },
-        {
-            "playbookID": "RegexGroups Test"
-        },
-        {
-            "integrations": "Cisco pxGrid ISE",
-            "playbookID": "cisco-ise-test-playbook"
-        },
-        {
-            "playbookID": "ExifReadTest"
-        },
-        {
-           "playbookID": "Detonate File - Generic Test",
-           "timeout": 2000,
-           "nightly": true,
-           "integrations": [
-             "VxStream",
-             "McAfee Advanced Threat Defense",
-             "WildFire",
-             "Lastline"
-           ]
-        },
-        {
-           "playbookID": "Detonate URL - Generic Test",
-           "timeout": 2000,
-           "nightly": true,
-           "integrations": [
-             "McAfee Advanced Threat Defense",
-             "VxStream",
-             "Lastline"
-           ]
-        },
-        {
-            "playbookID": "Phishing test - attachment",
-            "timeout": 500,
-            "nightly": true,
-            "integrations": [
-                "EWS Mail Sender",
-                "Pwned",
-                "VirusTotal - Private API",
-                "Demisto REST API"
-            ]
-        },
-        {
-            "playbookID": "Phishing test - Inline",
-            "timeout": 500,
-            "nightly": true,
-            "integrations": [
-                "EWS Mail Sender",
-                "Pwned",
-                "VirusTotal - Private API",
-                "Demisto REST API"
-            ]
-        },
-        {
             "integrations": [
                 "VirusTotal",
                 "urlscan.io",
@@ -691,32 +669,7 @@
             ],
             "playbookID": "search_endpoints_by_hash_-_generic_-_test",
             "timeout": 500
-<<<<<<< HEAD
-        },
-        {
-            "integrations": "RSA NetWitness Endpoint",
-            "playbookID": "NetWitness Endpoint Test"
-        },
-        {
-            "playbookID": "TestMatchRegex"
-        },
-        {
-            "integrations": "ActiveMQ",
-            "playbookID": "ActiveMQ Test"
-        },
-        {
-            "playbookID": "RegexGroups Test"
-        },
-        {
-            "integrations": "Cisco pxGrid ISE",
-            "playbookID": "cisco-ise-test-playbook"
-        },
-        {
-            "playbookID": "ReadPDFFile-Test"
-        }
-=======
       }
->>>>>>> 99d02b2e
     ],
     "skipped_tests": {
         "blockip_test_playbook": "No Check Point FW license",
