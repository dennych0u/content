{
    "testTimeout": 160,
    "testInterval": 20,
    "tests": [
        {
            "integrations": "Cortex XDR - IR",
            "playbookID": "Test XDR Playbook",
            "fromversion": "4.1.0"
        },
        {
            "integrations": "MicrosoftGraphMail",
            "playbookID": "MicrosoftGraphMail-Test",
            "instance_names": "ms_graph_mail_dev"
        },
        {
            "integrations": "MicrosoftGraphMail",
            "playbookID": "MicrosoftGraphMail-Test",
            "instance_names": "ms_graph_mail_prod"
        },
        {
            "integrations": "Cloaken",
            "playbookID": "Cloaken-Test"
        },
        {
            "integrations": "ThreatX",
            "playbookID": "ThreatX-test"
        },
        {
            "integrations": "AlienVault OTX",
            "playbookID": "AlienVaultOTX Test"
        },
        {
            "integrations": "Cofense Triage",
            "playbookID": "Cofense Triage Test"
        },
        {
            "integrations": "Minerva Labs Anti-Evasion Platform",
            "playbookID": "Minerva Test playbook"
        },
        {
            "integrations": "CheckPhish",
            "playbookID": "CheckPhish-Test"
        },
        {
            "integrations": "Symantec Management Center",
            "playbookID": "SymantecMC_TestPlaybook"
        },
        {
            "integrations": "Tufin",
            "playbookID": "Tufin Test"
        },
        {
            "integrations": "Looker",
            "playbookID": "Test-Looker"
        },
        {
            "integrations": "Vertica",
            "playbookID": "Vertica Test"
        },
        {
            "integrations": "Server Message Block (SMB)",
            "playbookID": "SMB test"
        },
        {
            "playbookID": "TestParseEmailHeaders"
        },
        {
            "playbookID": "TestParseEmailFile-deprecated-script"
        },
        {
            "integrations": "RSA NetWitness Packets and Logs",
            "playbookID": "rsa_packets_and_logs_test"
        },
        {
            "playbookID": "test_similar_incidents"
        },
        {
            "playbookID": "autofocus_test",
            "integrations": "Autofocus"
        },
        {
            "playbookID": "CheckpointFW-test",
            "integrations": "Check Point"
        },
        {
            "playbookID": "RegPathReputationBasicLists_test"
        },
        {
            "playbookID": "RandomStringGenerateTest"
        },
        {
            "playbookID": "DocumentationTest",
            "integrations": "ipinfo"
        },
        {
            "playbookID": "playbook-checkEmailAuthenticity-test"
        },
        {
            "playbookID": "HighlightWords_Test"

        },
        {
            "playbookID": "StringContainsArray_test"
        },
        {
            "integrations": "Fidelis Elevate Network",
            "playbookID": "Fidelis-Test"
        },
        {
            "integrations": "AWS - ACM",
            "playbookID": "ACM-Test"
        },
        {
            "integrations": "Thinkst Canary",
            "playbookID": "CanaryTools Test"
        },
        {
            "integrations": "ThreatMiner",
            "playbookID": "ThreatMiner-Test"
        },
        {
            "playbookID": "StixCreator-Test"
        },
        {
            "playbookID": "CompareIncidentsLabels-test-playbook"
        },
        {
            "integrations": "Pwned",
            "playbookID": "Pwned test",
            "nightly": true
        },
        {
            "integrations": "Alexa Rank Indicator",
            "playbookID": "Alexa Test Playbook"
        },
        {
            "playbookID": "UnEscapeURL-Test"
        },
        {
            "playbookID": "UnEscapeIPs-Test"
        },
        {
            "playbookID": "ExtractDomainFromUrlAndEmail-Test"
        },
        {
            "playbookID": "ConvertKeysToTableFieldFormat_Test"
        },
        {
            "playbookID": "ParseCSVnullbytesTest"
        },
        {
            "integrations": "CVE Search",
            "playbookID": "cveReputation Test"
        },
        {
            "integrations": "HashiCorp Vault",
            "playbookID": "hashicorp_test"
        },
        {
            "integrations": "AWS - Athena - Beta",
            "playbookID": "Beta-Athena-Test"
        },
        {
            "integrations": "BeyondTrust Password Safe",
            "playbookID": "BeyondTrust-Test"
        },
        {
            "integrations": "Dell Secureworks",
            "playbookID": "secureworks_test"
        },
        {
            "integrations": "ServiceNow",
            "playbookID": "servicenow_test_new"
        },
        {
            "integrations": "ExtraHop",
            "playbookID": "ExtraHop-Test"
        },
        {
            "playbookID": "Test CommonServer"
        },
        {
            "integrations": "CIRCL",
            "playbookID": "CirclIntegrationTest"
        },
        {
            "integrations": "MISP V2",
            "playbookID": "MISP V2 Test"
        },
        {
            "playbookID": "test-LinkIncidentsWithRetry"
        },
        {
            "playbookID": "CopyContextToFieldTest"
        },
        {
            "integrations": "OTRS",
            "playbookID": "OTRS Test",
            "fromversion": "4.1.0"
        },
        {
            "integrations": "Attivo Botsink",
            "playbookID": "AttivoBotsinkTest"
        },
        {
            "playbookID": "CreatePhishingClassifierMLTest",
            "timeout" : 2400
        },
        {
            "integrations": "Cymon",
            "playbookID": "playbook-Cymon_Test"
        },
        {
            "integrations": "FortiGate",
            "playbookID": "Fortigate Test"
        },
        {
            "playbookID": "FormattedDateToEpochTest"
        },
        {
            "integrations": "SNDBOX",
            "playbookID": "SNDBOX_Test"
        },
        {
            "integrations": "SNDBOX",
            "playbookID": "Detonate File - SNDBOX - Test",
            "timeout": 2400,
            "nightly": true
        },
        {
            "integrations": "VxStream",
            "playbookID": "Detonate File - HybridAnalysis - Test",
            "timeout": 2400
        },
        {
            "playbookID": "WordTokenizeTest"
        },
        {
            "integrations": "Awake Security",
            "playbookID": "awake_security_test_pb"
        },
        {
          "integrations": "Tenable.sc",
          "playbookID": "tenable-sc-test",
          "timeout": 240,
          "nightly": true
        },
        {
            "integrations": "MimecastV2",
            "playbookID": "Mimecast test"
        },
        {
            "playbookID": "CreateEmailHtmlBody_test_pb",
            "fromversion": "4.1.0"
        },
        {
          "playbookID": "ReadPDFFile-Test"
        },
        {
            "playbookID": "ReadPDFFileV2-Test"
        },
        {
          "playbookID": "JSONtoCSV-Test"
        },
        {
            "integrations": "Panorama",
            "instance_names": "palo_alto_firewall",
            "playbookID": "palo_alto_firewall_test_pb",
            "timeout": 1000,
            "nightly": true
        },
        {
            "integrations": "Panorama",
            "instance_names": "palo_alto_panorama",
            "playbookID": "palo_alto_panorama_test_pb",
            "timeout": 1000,
            "nightly": true
        },
        {
            "integrations": "Panorama",
            "instance_names": "palo_alto_firewall_9.0",
            "playbookID": "palo_alto_firewall_test_pb",
            "timeout": 1000,
            "nightly": true
        },
        {
            "integrations": "Panorama",
            "instance_names": "palo_alto_panorama_9.0",
            "playbookID": "palo_alto_panorama_test_pb",
            "timeout": 1000,
            "nightly": true
        },
        {
          "integrations": "Tenable.io",
          "playbookID": "Tenable.io test"
        },
        {
          "playbookID": "URLDecode-Test"
        },
        {
          "playbookID": "GetTime-Test"
        },
        {
          "integrations": "Tenable.io",
          "playbookID": "Tenable.io Scan Test",
          "nightly": true,
          "timeout": 900
        },
        {
            "integrations": "Tenable.sc",
            "playbookID": "tenable-sc-scan-test",
            "nightly": true,
            "timeout": 600
        },
        {
            "integrations": "google-vault",
            "playbookID": "Google-Vault-Generic-Test",
            "nightly": true,
            "timeout": 3600
        },
        {
            "integrations": "google-vault",
            "playbookID": "Google_Vault-Search_And_Display_Results_test",
            "nightly": true,
            "timeout": 3600
        },
        {
            "playbookID": "Luminate-TestPlaybook",
            "integrations": "Luminate"
        },
        {
            "playbookID": "SumoLogic-Test",
            "integrations": "SumoLogic",
            "fromversion": "4.1.0"
        },
        {
            "playbookID": "ParseEmailFiles-test"
        },
        {
            "playbookID": "ParseExcel-test"
        },
        {
            "playbookID": "Detonate File - No Files test"
        },
        {
            "integrations": [
                "Panorama",
                "Check Point"
            ],
            "instance_names": "palo_alto_firewall",
            "playbookID": "blockip_test_playbook"
        },
        {
            "integrations": "Palo Alto Minemeld",
            "playbookID": "minemeld_test"
        },
        {
            "integrations": "SentinelOne Beta",
            "playbookID": "SentinelOne Beta Test"
        },
        {
            "integrations": "InfoArmor VigilanteATI",
            "playbookID": "InfoArmorVigilanteATITest"
        },
        {
            "integrations": "IntSights",
            "instance_names": "intsights_standard_account",
            "playbookID": "IntSights Test",
            "nightly": true,
            "timeout": 500
        },
        {
            "integrations": "IntSights",
            "playbookID": "IntSights Mssp Test",
            "instance_names": "intsights_mssp_account",
            "nightly": true,
            "timeout": 500
        },
        {
            "integrations": "dnstwist",
            "playbookID": "dnstwistTest"
        },
        {
            "integrations": "BitDam",
            "playbookID": "Detonate File - BitDam Test"
        },
        {
            "integrations": "Threat Grid",
            "playbookID": "Test-Detonate URL - ThreatGrid",
            "timeout": 600
        },
        {
            "integrations": "Threat Grid",
            "playbookID": "ThreatGridTest",
            "timeout": 600
        },
        {
            "integrations": [
                "Palo Alto Minemeld",
                "Panorama"
            ],
            "instance_names": "palo_alto_firewall",
            "playbookID": "block_indicators_-_generic_-_test"
        },
        {
          "integrations": "Signal Sciences WAF",
          "playbookID": "SignalSciences-Test"
        },
        {
            "integrations": "RTIR",
            "playbookID": "RTIR Test"
        },
        {
            "integrations": "RedCanary",
            "playbookID": "RedCanaryTest",
            "nightly" : true
        },
        {
          "integrations": "Devo",
          "playbookID": "devo_test_playbook"
        },
        {
          "playbookID": "URL Enrichment - Generic v2 - Test",
          "integrations": [
              "Rasterize",
              "VirusTotal - Private API"
          ],
            "instance_names": "virus_total_private_api_general",
            "timeout": 500
        },
        {
            "playbookID": "CutTransformerTest"
        },
        {
            "integrations": "SCADAfence CNM",
            "playbookID": "SCADAfence_test"
        },
        {
            "integrations": "ProtectWise",
            "playbookID": "Protectwise-Test"
        },
        {
            "integrations": "WhatsMyBrowser",
            "playbookID": "WhatsMyBrowser-Test"
        },
        {

            "integrations": "BigFix",
            "playbookID": "BigFixTest"
        },
        {
            "integrations": "Lastline",
            "playbookID": "Lastline - testplaybook",
            "nightly": true
        },
        {
            "integrations": "epo",
            "playbookID": "Test Playbook McAfee ePO"
        },
        {
            "integrations": "activedir",
            "playbookID": "calculate_severity_-_critical_assets_-_test"
        },
        {
            "playbookID": "TextFromHTML_test_playbook"
        },
        {
            "playbookID": "PortListenCheck-test"
        },
        {
            "integrations": "ThreatExchange",
            "playbookID": "ThreatExchange-test"
        },
        {
            "integrations": "ThreatExchange",
            "playbookID": "extract_indicators_-_generic_-_test",
            "timeout": 240
        },
        {
            "integrations": "Joe Security",
            "playbookID": "JoeSecurityTestPlaybook",
            "timeout": 500,
            "nightly": true
        },
        {
            "integrations": "Joe Security",
            "playbookID": "JoeSecurityTestDetonation",
            "timeout": 2000,
            "nightly": true
        },
        {
            "integrations": "WildFire-v2",
            "playbookID": "Wildfire Test"
        },
        {
            "integrations": "WildFire-v2",
            "playbookID": "Detonate URL - WildFire-v2 - Test"
        },
        {
            "integrations": "GRR",
            "playbookID": "grr_test",
            "nightly": true
        },
        {
            "integrations": "VirusTotal",
            "instance_names": "virus_total_general",
            "playbookID": "virusTotal-test-playbook",
            "timeout": 1400,
            "nightly": true
        },
        {
            "integrations": "VirusTotal",
            "instance_names": "virus_total_preferred_vendors",
            "playbookID": "virusTotaI-test-preferred-vendors",
            "timeout": 1400,
            "nightly": true
        },
        {
            "integrations": "Preempt",
            "playbookID": "Preempt Test"
        },
        {   "integrations": "Gmail",
            "playbookID": "get_original_email_-_gmail_-_test"
        },
        {
            "integrations": "EWS v2",
            "playbookID": "get_original_email_-_ews-_test"
        },
        {
            "integrations": ["EWS v2","EWS Mail Sender"],
            "playbookID": "EWS search-mailbox test",
            "timeout": 300
        },
        {
            "integrations": "PagerDuty v2",
            "playbookID": "PagerDuty Test"
        },
        {
            "playbookID": "test_delete_context"
        },
        {
            "playbookID": "GmailTest",
            "integrations": "Gmail"
        },
        {
            "playbookID": "Gmail Convert Html Test",
            "integrations": "Gmail"
        },
        {
            "playbookID": "TestParseCSV"
        },
        {
            "playbookID": "reputations.json Test"
        },
        {
            "integrations": "Shodan",
            "playbookID": "ShodanTest"
        },
        {
            "playbookID": "Extract Indicators From File - test",
            "timeout": 2000
        },
        {
            "playbookID": "dedup_-_generic_-_test"
        },
        {
            "playbookID": "TestDedupIncidentsPlaybook"
        },
        {
            "playbookID": "TestDedupIncidentsByName"
        },
        {
            "integrations": "McAfee Advanced Threat Defense",
            "playbookID": "Test Playbook McAfee ATD",
            "timeout": 700
        },
        {
            "playbookID": "stripChars - Test"
        },
        {
            "integrations": "McAfee Advanced Threat Defense",
            "playbookID": "Test Playbook McAfee ATD Upload File"
        },
        {
            "playbookID": "exporttocsv_script_test"
        },
        {
            "integrations": "Intezer",
            "playbookID": "Intezer Testing",
            "nightly": true,
            "timeout": 500
        },
        {
            "integrations": "Intezer v2",
            "playbookID": "Intezer Testing v2",
            "fromversion": "4.1.0",
            "timeout": 700
        },
        {
            "integrations": "FalconIntel",
            "playbookID": "CrowdStrike Falcon Intel v2"
        },
        {
          "playbookID": "ContextGetters_Test"
        },
        {
            "integrations": [
                "Mail Sender (New)",
                "google"
            ],
            "playbookID": "Mail Sender (New) Test"
        },
        {
            "playbookID": "buildewsquery_test"
        },
        {
            "integrations": "Rapid7 Nexpose",
            "playbookID": "nexpose_test",
            "timeout": 240
        },
        {
            "playbookID": "GetIndicatorDBotScore Test"
        },
        {
            "integrations": "EWS Mail Sender",
            "playbookID": "EWS Mail Sender Test"
        },
        {
            "integrations": [
                "EWS Mail Sender",
                "Rasterize"
            ],
            "playbookID": "EWS Mail Sender Test 2"
        },
        {
            "playbookID": "decodemimeheader_-_test"
        },
        {
            "integrations": "CVE Search",
            "playbookID": "cve_enrichment_-_generic_-_test"
        },
        {
            "playbookID": "test_url_regex"
        },
        {
            "integrations": "Skyformation",
            "playbookID": "TestSkyformation"
        },
        {
            "integrations": "okta",
            "playbookID": "okta_test_playbook",
            "timeout": 240
        },
        {
            "playbookID": "Test filters & transformers scripts"
        },
        {
            "integrations": "Salesforce",
            "playbookID": "SalesforceTestPlaybook"
        },
        {
            "integrations": "McAfee ESM-v10",
            "instance_names": "v10.2.0",
            "playbookID": "McAfeeESMTest",
            "timeout": 500
        },
        {
            "integrations": "McAfee ESM-v10",
            "instance_names": "v10.3.0",
            "playbookID": "McAfeeESMTest",
            "timeout": 500
        },
        {
            "integrations": "McAfee ESM-v10",
            "instance_names": "v11.1.3",
            "playbookID": "McAfeeESMTest",
            "timeout": 500
        },
        {
            "integrations": "GoogleSafeBrowsing",
            "playbookID": "Google Safe Browsing Test",
            "timeout": 240
        },
        {
            "integrations": "EWS v2",
            "playbookID": "EWSv2_empty_attachment_test"
        },
        {
            "integrations": "EWS v2",
            "playbookID": "EWS Public Folders Test"
        },
        {
            "playbookID": "TestWordFileToIOC",
            "timeout": 300
        },
        {
            "integrations": "Symantec Endpoint Protection V2",
            "playbookID": "SymantecEndpointProtection_Test"
        },
        {
            "integrations": "carbonblackprotection",
            "playbookID": "search_endpoints_by_hash_-_carbon_black_protection_-_test",
            "timeout": 500
        },
        {
            "playbookID": "process_email_-_generic_-_test",
            "timeout": 240
        },
        {
            "integrations": "activedir",
            "playbookID": "account_enrichment_-_generic_test"
        },
        {
            "integrations": "FalconHost",
            "playbookID": "search_endpoints_by_hash_-_crowdstrike_-_test",
            "timeout": 500
        },
        {
            "integrations": "FalconHost",
            "playbookID": "CrowdStrike Endpoint Enrichment - Test"
        },
        {
          "integrations": "FalconHost",
          "playbookID": "crowdstrike_falconhost_test"
        },
        {
            "integrations": "CrowdstrikeFalcon",
            "playbookID": "Test - CrowdStrike Falcon",
            "fromversion": "4.1.0"
        },
        {
            "integrations": [
                "VirusTotal"
            ],
            "instance_names": "virus_total_general",
            "playbookID": "ip_enrichment_generic_test"
        },
        {
            "playbookID": "ExposeIncidentOwner-Test"
        },
        {
            "integrations": "OpenPhish",
            "playbookID": "email_test"
        },
        {
            "integrations": "VirusTotal",
            "instance_names": "virus_total_general",
            "playbookID": "domain_enrichment_generic_test"
        },
        {
            "integrations": "PostgreSQL",
            "playbookID": "PostgreSQL Test"
        },
        {
            "integrations": "google",
            "playbookID": "GsuiteTest"
        },
        {
            "integrations": "OpenPhish",
            "playbookID": "OpenPhish Test Playbook"
        },
        {
            "integrations": "RSA Archer",
            "playbookID": "Archer-Test-Playbook",
            "nightly": true
        },
        {
            "integrations": "jira",
            "playbookID": "Jira-Test"
        },
        {
            "integrations": "jira-v2",
            "playbookID": "Jira-v2-Test"
        },
        {
            "integrations": "ipinfo",
            "playbookID": "IPInfoTest"
        },
        {
            "integrations": "jira",
            "playbookID": "VerifyHumanReadableFormat"
        },
        {
            "playbookID": "ExtractURL Test"
        },
        {
            "playbookID": "strings-test"
        },
        {
            "playbookID": "TestCommonPython"
        },
        {
            "playbookID": "TestFileCreateAndUpload"
        },
        {
            "playbookID": "TestIsValueInArray"
        },
        {
            "playbookID": "TestStringReplace"
        },
        {
            "playbookID": "TestHttpPlaybook"
        },
        {
            "integrations": "SplunkPy",
            "playbookID": "Splunk-Test"
        },
        {
            "integrations": "SplunkPy",
            "playbookID": "SplunkPySearch_Test"
        },
        {
            "integrations" : "McAfee NSM",
            "playbookID" : "McAfeeNSMTest",
            "timeout" : 400,
            "nightly": true
        },
        {
            "integrations": "PhishTank",
            "playbookID": "PhishTank Testing"
        },
        {
            "integrations": "McAfee Web Gateway",
            "playbookID": "McAfeeWebGatewayTest",
            "timeout" : 500
        },
        {
            "integrations": "TCPIPUtils",
            "playbookID": "TCPUtils-Test"
        },
        {
            "playbookID": "ProofpointDecodeURL-Test",
            "timeout": 300
        },
        {
            "playbookID": "listExecutedCommands-Test"
        },
        {
            "integrations": "AWS - Lambda",
            "playbookID": "AWS-Lambda-Test (Read-Only)"
        },
        {
            "integrations": "Service Manager",
            "playbookID": "TestHPServiceManager",
            "timeout": 400
        },
        {
            "playbookID": "LanguageDetect-Test",
            "timeout": 300
        },
        {
            "integrations": "Forcepoint",
            "playbookID": "forcepoint test",
            "timeout": 500,
            "nightly": true
        },
        {
            "playbookID": "GeneratePassword-Test"
        },
        {
            "playbookID": "ZipFile-Test"
        },
        {
            "playbookID": "ExtractDomainTest"
        },
        {
            "playbookID": "Test-IsMaliciousIndicatorFound"
        },
        {
            "playbookID": "TestExtractHTMLTables"
        },
        {
            "integrations": "carbonblackliveresponse",
            "playbookID": "CarbonBlackLiveResponseTest",
            "nightly": true
        },
        {
            "playbookID": "TestSafeBreach",
            "integrations": "SafeBreach"
        },
        {
            "integrations": "urlscan.io",
            "playbookID": "urlscan_malicious_Test",
            "timeout": 500
        },
        {
            "integrations": "EWS v2",
            "playbookID": "pyEWS_Test"
        },
        {

            "integrations": "Netskope",
            "playbookID": "Netskope Test"
        },
        {
            "integrations": "Cylance Protect v2",
            "playbookID": "Cylance Protect v2 Test"
        },
        {
            "integrations": "ReversingLabs Titanium Cloud",
            "playbookID": "ReversingLabsTCTest"
        },
        {
            "integrations": "ReversingLabs A1000",
            "playbookID": "ReversingLabsA1000Test"
        },
        {
            "integrations": "Demisto Lock",
            "playbookID": "DemistoLockTest"
        },
        {
            "playbookID": "test-domain-indicator",
            "timeout": 400
        },
        {
            "playbookID": "Cybereason Test",
            "integrations": "Cybereason",
            "timeout": 1200,
            "fromversion": "4.1.0"
        },
        {
            "integrations": "VirusTotal - Private API",
            "instance_names": "virus_total_private_api_general",
            "playbookID": "File Enrichment - Virus Total Private API Test",
            "nightly": true
        },
        {
            "integrations": "VirusTotal - Private API",
            "instance_names": "virus_total_private_api_general",
            "playbookID": "virusTotalPrivateAPI-test-playbook",
            "timeout": 1400,
            "nightly": true
        },
        {
            "integrations": "VirusTotal - Private API",
            "instance_names": "virus_total_private_api_preferred_vendors",
            "playbookID": "virusTotalPrivateAPI-test-preferred-vendors",
            "timeout": 1400,
            "nightly": true
        },
        {
            "integrations": "Cisco Meraki",
            "playbookID": "Cisco-Meraki-Test"
        },
        {
            "integrations": "Windows Defender Advanced Threat Protection",
            "playbookID": "Test - Windows Defender Advanced Threat Protection",
            "instance_names": "windows_defender_atp_dev"
        },
        {
            "integrations": "Windows Defender Advanced Threat Protection",
            "playbookID": "Test - Windows Defender Advanced Threat Protection",
            "instance_names": "windows_defender_atp_prod"
        },
        {
            "integrations": "Tanium",
            "playbookID": "Tanium Test Playbook",
            "nightly": true,
            "timeout": 1200
        },
        {
            "integrations": "Recorded Future",
            "playbookID": "Recorded Future Test",
            "nightly": true
        },
        {
            "integrations": "Microsoft Graph",
            "playbookID": "Microsoft Graph Test",
            "instance_names": "ms_graph_security_dev"
        },
        {
            "integrations": "Microsoft Graph",
            "playbookID": "Microsoft Graph Test",
            "instance_names": "ms_graph_security_prod"
        },
        {
            "integrations": "Microsoft Graph User",
            "playbookID": "Microsoft Graph - Test",
            "instance_names": "ms_graph_user_dev"
        },
        {
            "integrations": "Microsoft Graph User",
            "playbookID": "Microsoft Graph - Test",
            "instance_names": "ms_graph_user_prod"
        },
        {
            "integrations": "RedLock",
            "playbookID": "RedLockTest",
            "nightly": true
        },
        {
            "integrations": "Symantec Messaging Gateway",
            "playbookID": "Symantec Messaging Gateway Test"
        },
        {
            "integrations": "ThreatConnect",
            "playbookID": "test-ThreatConnect"
        },
        {
            "integrations": "VxStream",
            "playbookID": "VxStream Test",
            "nightly": true
        },
        {
            "integrations":"Cylance Protect",
            "playbookID": "get_file_sample_by_hash_-_cylance_protect_-_test",
            "timeout": 240
        },
        {
            "integrations": "Cylance Protect",
            "playbookID": "endpoint_enrichment_-_generic_test"
        },
        {
            "integrations": "QRadar",
            "playbookID": "test_Qradar"
        },
        {
            "integrations": "VMware",
            "playbookID": "VMWare Test"
        },
        {
            "integrations": "Anomali ThreatStream",
            "playbookID": "Anomali_ThreatStream_Test"
        },
        {
            "integrations": "Farsight DNSDB",
            "playbookID": "DNSDBTest"
        },
        {
            "integrations": "carbonblack-v2",
            "playbookID": "CarbonBlackResponseTest"
        },
        {
            "integrations": "Cisco Umbrella Investigate",
            "playbookID": "Cisco Umbrella Test"
        },
        {
            "integrations": "icebrg",
            "playbookID": "Icebrg Test",
            "timeout" : 500
        },
        {
            "integrations": "Symantec MSS",
            "playbookID": "SymantecMSSTest"
        },
        {
            "integrations": "Remedy AR",
            "playbookID": "Remedy AR Test"
        },
        {
            "integrations": "McAfee Active Response",
            "playbookID": "McAfee-MAR_Test",
            "timeout": 700
        },
        {
            "integrations": "McAfee Threat Intelligence Exchange",
            "playbookID": "McAfee-TIE Test",
            "timeout": 700
        },
        {
            "integrations": "ArcSight Logger",
            "playbookID": "ArcSight Logger test"
        },
        {
            "integrations": "ArcSight ESM v2",
            "playbookID": "ArcSight ESM v2 Test"
        },
        {
            "integrations": "ArcSight ESM v2",
            "playbookID": "test Arcsight - Get events related to the Case"
        },
        {
            "integrations": "XFE",
            "playbookID": "XFE Test",
            "timeout": 140,
            "nightly": true
        },
        {
            "integrations": "McAfee Threat Intelligence Exchange",
            "playbookID": "search_endpoints_by_hash_-_tie_-_test",
            "timeout": 500
        },
        {
            "integrations": "iDefense",
            "playbookID": "iDefenseTest",
            "timeout": 300
        },
        {
            "integrations": "AbuseIPDB",
            "playbookID": "AbuseIPDB Test",
            "nightly": true
        },
        {
            "integrations": "AbuseIPDB",
            "playbookID": "AbuseIPDB PopulateIndicators Test",
            "nightly": true
        },
        {
            "integrations" : "jira",
            "playbookID" : "JiraCreateIssue-example-test"
        },
        {
            "integrations": "LogRhythm",
            "playbookID": "LogRhythm-Test-Playbook",
            "timeout": 200
        },
        {
            "integrations": "FireEye HX",
            "playbookID": "FireEye HX Test"
        },
        {
            "integrations": "Phish.AI",
            "playbookID": "PhishAi-Test"
        },
        {
            "integrations": "Phish.AI",
            "playbookID": "Test-Detonate URL - Phish.AI"
        },
        {
            "integrations": "Centreon",
            "playbookID": "Centreon-Test-Playbook"
        },
        {
            "playbookID": "ReadFile test"
        },
        {
            "integrations": "TruSTAR",
            "playbookID": "TruSTAR Test"
        },
        {
            "integrations": "AlphaSOC Wisdom",
            "playbookID": "AlphaSOC-Wisdom-Test"
        },
        {
            "integrations": "Jask",
            "playbookID": "Jask_Test",
            "fromversion": "4.1.0"
        },
        {
            "integrations": "Qualys",
            "playbookID": "Qualys-Test",
            "nightly": true
        },
        {
            "integrations": "Whois",
            "playbookID": "whois_test",
            "fromversion": "4.1.0"
        },
        {
            "integrations": "RSA NetWitness Endpoint",
            "playbookID": "NetWitness Endpoint Test"
        },
        {
            "integrations": "Check Point Sandblast",
            "playbookID": "Sandblast_malicious_test"
        },
        {
            "playbookID": "TestMatchRegex"
        },
        {
            "integrations": "ActiveMQ",
            "playbookID": "ActiveMQ Test"
        },
        {
            "playbookID": "RegexGroups Test"
        },
        {
            "integrations": "Cisco ISE",
            "playbookID": "cisco-ise-test-playbook"
        },
        {
            "integrations": "RSA NetWitness v11.1",
            "playbookID": "RSA NetWitness Test"
        },
        {
            "playbookID": "ExifReadTest"
        },
        {
          "integrations": "Cuckoo Sandbox",
          "playbookID": "CuckooTest",
          "timeout": 700
        },
        {
            "integrations" : "VxStream",
            "playbookID" : "Test-Detonate URL - Crowdstrike",
            "timeout" : 1200
        },
        {
            "playbookID": "Detonate File - Generic Test",
            "timeout": 500
        },
        {
            "integrations": [
                "Lastline",
                "WildFire-v2",
                "SNDBOX",
                "VxStream",
                "McAfee Advanced Threat Defense"
            ],
            "playbookID" : "Detonate File - Generic Test",
            "timeout" : 2400,
            "nightly" : true
        },
        {
            "playbookID": "detonate_file_-_generic_test",
            "toversion": "3.6.0"
        },
        {
            "playbookID": "STIXParserTest"
        },
        {
           "playbookID": "Detonate URL - Generic Test",
           "timeout": 2000,
           "nightly": true,
           "integrations": [
             "McAfee Advanced Threat Defense",
             "VxStream",
             "Lastline"
           ]
        },
        {
            "playbookID": "ReadPDFFile-Test"
        },
        {
            "integrations": [
                "VirusTotal",
                "urlscan.io",
                "activedir"
            ],
            "instance_names": "virus_total_general",
            "playbookID": "entity_enrichment_generic_test",
            "timeout": 240
        },
        {
            "integrations": [
                "FalconHost",
                "McAfee Threat Intelligence Exchange",
                "carbonblackprotection",
                "carbonblack"
            ],
            "playbookID": "search_endpoints_by_hash_-_generic_-_test",
            "timeout": 500
        },
        {
            "integrations": "Zscaler",
            "playbookID": "Zscaler Test",
            "nightly": true,
            "timeout": 500
        },
        {
            "playbookID": "DemistoUploadFileToIncident Test",
            "integrations": "Demisto REST API"
        },
        {
            "playbookID": "DemistoUploadFile Test",
            "integrations": "Demisto REST API"
        },
        {
            "playbookID": "MaxMind Test",
            "integrations": "MaxMind GeoIP2"

        },
        {
            "playbookID": "Test_Sagemaker",
            "integrations": "AWS Sagemaker"

        },
        {
            "playbookID": "C2sec-Test",
            "integrations": "C2sec irisk",
            "fromversion": "5.0.0"
        },
        {
            "playbookID": "Phishing test - attachment",
            "timeout": 600,
            "nightly": true,
            "integrations": [
                "EWS Mail Sender",
                "Pwned",
                "Demisto REST API",
                "Palo Alto Minemeld",
                "Rasterize"
            ]
        },
        {
            "playbookID": "Phishing test - Inline",
            "timeout": 500,
            "nightly": true,
            "integrations": [
                "EWS Mail Sender",
                "Pwned",
                "Demisto REST API",
                "Palo Alto Minemeld",
                "Rasterize"
            ]
        },
        {
            "playbookID": "Phishing v2 Test - Attachment",
            "timeout": 1200,
            "nightly": true,
            "integrations": [
                "EWS Mail Sender",
                "Pwned",
                "Demisto REST API",
                "Palo Alto Minemeld",
                "Rasterize"
            ]
        },
        {
            "playbookID": "Phishing v2 Test - Inline",
            "timeout": 1200,
            "nightly": true,
            "integrations": [
                "EWS Mail Sender",
                "Pwned",
                "Demisto REST API",
                "Palo Alto Minemeld",
                "Rasterize"
            ]
        },
        {
            "integrations": "duo",
            "playbookID": "DUO Test Playbook"
        },
        {
            "playbookID": "SLA Scripts - Test"
        },
        {
            "playbookID": "PcapHTTPExtractor-Test"
        },
        {
            "playbookID": "Ping Test Playbook"
        },
        {
            "playbookID": "Active Directory Test",
            "instance_names": "active_directory_query_v2",
            "integrations": "Active Directory Query v2"
        },
        {
            "integrations": "Active Directory Query v2",
            "instance_names": "active_directory_query_v2_with_port_configuration",
            "playbookID": "Active Directory Query V2 configuration with port"
        },
        {
            "integrations": "mysql",
            "playbookID": "MySQL Test"
        },
        {
            "playbookID": "Email Address Enrichment - Generic v2 - Test"
        },
        {
            "playbookID": "Email Address Enrichment - Generic v2.1 - Test",
            "integrations": "Active Directory Query v2"
        },
        {
            "integrations": "Cofense Intelligence",
            "playbookID": "Test - Cofense Intelligence",
            "timeout": 500
        },
        {
            "playbookID": "GDPRContactAuthorities Test"
        },
        {
            "integrations": "Google Resource Manager",
            "playbookID": "GoogleResourceManager-Test",
            "timeout": 500,
            "nightly": true
        },
        {
            "integrations": "Freshdesk",
            "playbookID": "Freshdesk-Test",
            "timeout": 500,
            "nightly": true
        },
        {
            "playbookID": "Autoextract - Test"
        },
        {
            "playbookID": "FilterByList - Test",
            "fromversion": "4.1.0"
        },
        {
            "integrations": "Kafka V2",
            "playbookID": "Kafka Test"
        },
        {
            "playbookID": "File Enrichment - Generic v2 - Test",
            "instance_names": "virus_total_private_api_general",
            "integrations": [
                "VirusTotal - Private API",
                "Cylance Protect v2"
            ]
        },
        {
            "integrations": "McAfee Active Response",
            "playbookID": "Endpoint data collection test",
            "timeout": 500
        },
        {
            "integrations": "McAfee Active Response",
            "playbookID": "MAR - Endpoint data collection test",
            "timeout": 500
        },
        {

            "integrations": "DUO Admin",
            "playbookID": "DuoAdmin API test playbook"
        },
        {
            "playbookID": "TestShowScheduledEntries"
        },
        {
            "integrations": "Symantec Advanced Threat Protection",
            "playbookID": "Symantec ATP Test"

        },
        {
            "playbookID": "HTTPListRedirects - Test SSL"
        },
        {
            "playbookID": "HTTPListRedirects Basic Test"
        },
        {
            "playbookID": "CheckDockerImageAvailableTest"
        },
        {
            "playbookID": "ExtractDomainFromEmailTest"
        },
        {
            "integrations": "Threat Grid",
            "playbookID": "Test-Detonate URL - ThreatGrid"
        },
        {
            "playbookID": "Account Enrichment - Generic v2 - Test",
            "integrations": "activedir"
        },
        {
            "playbookID": "Extract Indicators From File - Generic v2 - Test",
            "integrations": "Image OCR"
        },
        {
            "playbookID": "Endpoint Enrichment - Generic v2 - Test",
            "integrations": [
                "FalconHost",
                "Cylance Protect",
                "carbonblack",
                "epo",
                "activedir"
            ]
        },
        {
            "playbookID": "Endpoint Enrichment - Generic v2.1 - Test",
            "integrations": [
                "FalconHost",
                "Cylance Protect v2",
                "carbonblack-v2",
                "epo",
                "Active Directory Query v2"
            ]
        },
        {
            "playbookID": "EmailReputationTest",
            "integrations": "Pwned"
        },
        {
            "integrations": "Symantec Deepsight Intelligence",
            "playbookID": "Symantec Deepsight Test"
        },
        {
            "playbookID": "ExtractDomainFromEmailTest"
        },
        {
            "playbookID": "PAN OS EDL Management - Test",
            "integrations": "palo_alto_networks_pan_os_edl_management"
        },
        {
            "integrations": "Snowflake",
            "playbookID": "Snowflake-Test"
        },
        {
            "playbookID": "Account Enrichment - Generic v2.1 - Test",
            "integrations": "Active Directory Query v2"
        },
        {
            "integrations": "Cisco Umbrella Investigate",
            "playbookID": "Domain Enrichment - Generic v2 - Test"
        },
        {
            "integrations": "Google BigQuery",
            "playbookID": "Google BigQuery Test"
        },
        {
            "integrations": "nmap",
            "playbookID": "af2f5a99-d70b-48c1-8c25-519732b733f2"
        },
        {
            "integrations": "Zoom",
            "playbookID": "Zoom_Test"
        },
        {
            "integrations": "Palo Alto Networks Cortex",
            "playbookID": "Palo Alto Networks Cortex Test",
            "fromversion": "4.1.0"
        },
        {
            "playbookID": "IP Enrichment - Generic v2 - Test",
            "integrations": "Threat Crowd",
            "fromversion": "4.1.0"
        },
        {
            "integrations": "Cherwell",
            "playbookID": "Cherwell Example Scripts - test"
        },
        {
            "integrations": "Cherwell",
            "playbookID": "Cherwell - test"
        },
        {
            "integrations": "CarbonBlackProtectionV2",
            "playbookID": "Carbon Black Enterprise Protection V2 Test"
        },
        {
            "integrations": "Active Directory Query v2",
            "instance_names": "active_directory_query_v2",
            "playbookID": "Test ADGetUser Fails with no instances 'Active Directory Query' (old version)"
        },
        {
            "integrations": "ANYRUN",
            "playbookID": "ANYRUN-Test"
        },
        {
            "integrations": "ANYRUN",
            "playbookID": "Detonate File - ANYRUN - Test"
        },
        {
            "integrations": "ANYRUN",
            "playbookID": "Detonate URL - ANYRUN - Test"
        },
        {
            "integrations": "Netcraft",
            "playbookID": "Netcraft test"
        },
        {
            "integrations": "EclecticIQ Platform",
            "playbookID": "EclecticIQ Test"
        },
        {
            "playbookID": "FormattingPerformance - Test",
            "fromversion": "5.0.0"
        },
        {
            "integrations": "AWS - EC2",
            "playbookID": "2142f8de-29d5-4288-8426-0db39abe988b"
        },
        {
            "integrations": "AWS - EC2",
            "playbookID": "d66e5f86-e045-403f-819e-5058aa603c32"
        },
        {
            "integrations": "ANYRUN",
            "playbookID": "Detonate File From URL - ANYRUN - Test"
        },
        {
            "integrations": "AWS - CloudWatchLogs",
            "playbookID": "2cddaacb-4e4c-407e-8ef5-d924867b810c"
        },
        {
            "integrations": "AWS - CloudTrail",
            "playbookID": "3da2e31b-f114-4d7f-8702-117f3b498de9"
        },
        {
            "playbookID": "5dc848e5-a649-4394-8300-386770d39d75"
        },
        {
            "integrations": "carbonblackprotection",
            "playbookID": "67b0f25f-b061-4468-8613-43ab13147173"
        },
        {
            "integrations": "DomainTools",
            "playbookID": "DomainTools-Test"
        },
        {
            "integrations": "Cisco Spark",
            "playbookID": "efc817d2-6660-4d4f-890d-90513ca1e180"
        },
        {
            "playbookID": "Get File Sample By Hash - Generic - Test"
        },
        {
            "playbookID": "Get File Sample From Hash - Generic - Test"
        },
        {
            "playbookID": "get_file_sample_by_hash_-_carbon_black_enterprise_Response_-_test"
        },
        {
            "playbookID": "get_file_sample_from_path_-_d2_-_test"
        },
        {
            "integrations": "Remedy On-Demand",
            "playbookID": "Remedy-On-Demand-Test"
        },
        {
            "playbookID": "ssdeepreputationtest"
        },
        {
            "playbookID": "TestIsEmailAddressInternal"
        },
        {
            "playbookID": "search_endpoints_by_hash_-_carbon_black_response_-_test"
        },
        {
            "integrations": "Google Cloud Compute",
            "playbookID": "GoogleCloudCompute-Test"
        },
        {
            "playbookID": "FormattingPerformance - Test",
            "fromversion": "5.0.0"
        },
        {
            "integrations": "AWS - S3",
            "playbookID": "97393cfc-2fc4-4dfe-8b6e-af64067fc436"
        },
        {
            "integrations": "Image OCR",
            "playbookID": "TestImageOCR"
        },
        {
            "playbookID": "EWS test"
        },
        {
            "integrations": "fireeye",
            "playbookID": "Detonate File - FireEye AX - Test"
        },
        {
            "integrations": "Rasterize",
            "playbookID": "Rasterize Test"
        },
        {
            "integrations": "Rasterize",
            "playbookID": "RasterizeImageTest"
        },
        {
            "integrations": "Ipstack",
            "playbookID": "Ipstack_Test"
        },
        {

            "integrations": "Perch",
            "playbookID": "Perch-Test"
        },
        {
            "integrations": "Forescout",
            "playbookID": "Forescout-Test"
        },
        {
            "integrations": "GitHub",
            "playbookID": "Git_Integration-Test"
        },
        {
            "integrations": "LogRhythmRest",
            "playbookID": "LogRhythm REST test"
        },
        {
            "integrations": "AlienVault USM Anywhere",
            "playbookID": "AlienVaultUSMAnywhereTest"
        },
        {
            "playbookID": "PhishLabsTestPopulateIndicators"
        },
        {
            "integrations": "PhishLabs IOC",
            "playbookID": "PhishLabsIOC TestPlaybook",
            "fromversion": "4.1.0"
        },
        {
            "integrations": "vmray",
            "playbookID": "VMRay-Test"
        },
        {
            "integrations": "PerceptionPoint",
            "playbookID": "PerceptionPoint Test",
            "fromversion": "4.1.0"
        },
        {
            "integrations": "AutoFocus V2",
            "playbookID": "AutoFocus V2 test"
        },
        {
            "playbookID": "Process Email - Generic for Rasterize"
        },
        {
            "playbookID": "Send Investigation Summary Reports - Test",
            "integrations": "EWS Mail Sender",
            "fromversion": "4.1.0"
        },
        {
            "integrations": "Anomali ThreatStream v2",
            "playbookID": "ThreatStream-Test"
        },
        {
            "integrations": "BluecatAddressManager",
            "playbookID": "Bluecat Address Manager test"
        },
        {
            "integrations": "MailListener - POP3",
            "playbookID": "MailListener-POP3 - Test"
        },
        {
            "integrations": "VulnDB",
            "playbookID": "Test-VulnDB"
        }
    ],
    "skipped_tests": {
        "search_endpoints_by_hash_-_tie_-_test": "Test is unstable - from time to time fails to create an instance (issue #18350)",
        "McAfee-TIE Test": "Test is unstable - from time to time fails to create an instance (issue #18350)",
        "CreatePhishingClassifierMLTest": "Test is unstable and fails with no reason from time to time (issue ##18349)",
        "Autoextract - Test": "See issue #18343 for further information",
        "rsa_packets_and_logs_test": "A command searches for a session ID which doesn't exist on our local server - asked RSA to help (issue #18332)",
        "reputations.json Test": "Reverting the fqdn indicator due to glichtman request, will handled next release(end july 19)",
        "Cybereason Test": "Integration instance being disabled in the middle of test playbook (issue 17394)",
        "LogRhythmRest": "Unstable environment Adi is checking",
        "InfoArmorVigilanteATITest": "Test fails on verify context (issue 17358)",
        "process_email_-_generic_-_test": "Fails due to missing data (issue 17283)",
        "calculate_severity_-_critical_assets_-_test": "Fails on verify context (issue 17924)",
        "Forescout-Test": "Should be skipped (issue 17016)",
        "domain_enrichment_generic_test": "Test is old and uses VirusTotal which has quota problems. The v2 playbook has a better test",
        "EWS test": "Old test",
        "Lastline - testplaybook": "Checking the integration via Generic detonation playbooks, don't want to load the daily quota",
        "entity_enrichment_generic_test": "Flaky test - fails for changing reasons, requires more investigation (issue 16490)",
        "ArcSight Logger test": "Possibly outdated API calls",
        "Qualys-Test": "Test is failing on qualys-report-list not returning results, and also seems there's a proxy issue (issue 16486)",
        "TruSTAR Test": "The test runs even when not supposed to, which causes its quota to run out",
        "TestDedupIncidentsByName": "skipped on purpose - this is part of the TestDedupIncidentsPlaybook - no need to execute separately as a test",
        "TestSafeBreach": "Instance configuration change causes test failure (issue 15909)",
        "Endpoint Enrichment - Generic v2 - Test": "Uses the deprecated script ADGetComputer which is bugged and won't be fixed and deprecated carbon black integration",
        "Test-IsMaliciousIndicatorFound": "Unstable test (issue 15940)",
        "Test-Detonate URL - ThreatGrid": "Outdated test",
        "ip_enrichment_generic_test": "Need to check if test is valid, and the playbook is going to be deprecated now.",
        "email_test": "Old test for deprecated playbook. Need to check if test is even valid",
        "JoeSecurityTestDetonation": "command joe-download-report fails (issue 16118)",
        "af2f5a99-d70b-48c1-8c25-519732b733f2": "Added here because test existed but was not configured - need to review the test",
        "Zoom_test": "Added here because test existed but was not configured - need to review the test",
        "Test - CrowdStrike Falcon": "Test is unmockable, and has its data deleted every few weeks",
        "DomainTools-Test": "No instance",
        "Beta-Athena-Test": "Beta integration & test is expensive to run",
        "Remedy-On-Demand-Test": "No instance",
        "2cddaacb-4e4c-407e-8ef5-d924867b810c": "Skipped pending PR",
        "3da2e31b-f114-4d7f-8702-117f3b498de9": "Skipped pending PR",
        "d66e5f86-e045-403f-819e-5058aa603c32": "skipped until PR is merged (pr 3220)",
        "Carbon Black Enterprise Protection V2 Test": "Data changes within Carbon Black on a weekly basis - which requires to update the test",
        "5dc848e5-a649-4394-8300-386770d39d75": "old test, needs to check if relevant",
        "Get File Sample By Hash - Generic - Test": "old test, needs to check if relevant",
        "Get File Sample From Hash - Generic - Test": "old test, needs to check if relevant",
        "get_file_sample_by_hash_-_carbon_black_enterprise_Response_-_test": "old test, needs to check if relevant",
        "get_file_sample_from_path_-_d2_-_test": "old test, needs to check if relevant",
        "ssdeepreputationtest": "old test, needs to check if relevant",
        "search_endpoints_by_hash_-_carbon_black_response_-_test": "old test, needs to check if relevant",
        "Detonate File - FireEye AX - Test": "No instance",
        "Cofense Triage Test": "Creds only works on demo4",
        "Intezer Testing": "Old test for old version of inteze"
    },
    "skipped_integrations": {
      "_comment": "~~~ NO INSTANCE - will not be resolved ~~~",
        "FortiGate": "License expired, and not going to get one (issue 14723)",
        "Attivo Botsink": "no instance, not going to get it",
        "VMware": "no License, and probably not going to get it",
        "AWS Sagemaker": "License expired, and probably not going to get it",
        "Symantec MSS": "No instance, probably not going to get it (issue 15513)",
        "EclecticIQ Platform": "Instance Issues",
        "Google Cloud Compute": "Can't test yet",
        "Cymon": "The service was discontinued since April 30th, 2019.",
        "FireEye ETP": "No instance",
        "ProofpointTAP_v2": "No instance",


      "_comment": "~~~ INSTANCE ISSUES ~~~",
        "ArcSight ESM v2": "License expired (issue #18328)",
        "AlienVault USM Anywhere": "License expired (issue #18273)",
        "Tufin": "Calls to instance return 502 error. @itay reached out (issue 16441)",
        "Dell Secureworks": "Instance locally installed on @liorblob PC",
        "MimecastV2": "Several issues with instance",
        "Netskope": "instance is down",
        "Farsight DNSDB": "No instance (issue 15512)",
        "Service Manager": "Expired license",
        "carbonblackprotection": "License expired",
        "icebrg": "Requires BD (issue 14312)",
        "Freshdesk": "Trial account expired",
        "Threat Grid": "instance problem (issue 16197)",
        "Kafka V2": "Can not connect to instance from remote",
        "Check Point Sandblast": "No access (issue 15948)",
        "IntSights": "Account Expired (issue #16351)",
        "Remedy AR": "getting 'Not Found' in test button",
        "XFE": "License expired",
        "RedLock": "Credentials and API problems (issue 15493)",
        "Salesforce": "User and password expired (issue 15901)",
        "Zscaler": "License expired (issue 17784)",
        "RedCanary": "License expired",
        "LogRhythm": "Need to fix SOAP api",
        "ANYRUN": "No instance",
        "Snowflake": "Looks like account expired, needs looking into",
        "Cisco Spark": "No instance",
        "Minerva Labs Anti-Evasion Platform": "No instance",
        "Phish.AI": "Unauthorized. will be re-branded soon as Cofense",
        "QRadar": "No license (issue 17794)",

      "_comment": "~~~ UNSTABLE ~~~",
        "ServiceNow": "Instance goes to hibernate every few hours",
        "Tanium": "Instance is not stable (issue 15497)",
        "Tenable.sc": "unstable instance",
        "Tenable.io": "Unstable instance (issue 16115)",

      "_comment": "~~~ OTHER ~~~",
        "Pwned": "Changes in API - may require integration rewrite (issue #18102)",
        "SumoLogic": "Shelly working on fixing it",
        "iDefense": "DevOps investigation",
        "RSA NetWitness Endpoint": "Instance is down, waiting for devops to rebuild",
        "BitDam": "Changes in service (issue #16247)",
        "Zoom": "Added here because test existed but was not configured - need to review the test",

      "_comment": "~~~ QUOTA ISSUES ~~~",
        "Joe Security": "Monthly quota exceeded, remove from skipped on or after April 1st",
        "Google Resource Manager": "Cannot create projects because have reached alloted quota.",
        "VirusTotal - Private API": "reached api alloted quota.",
        "Looker": "Warehouse 'DEMO_WH' cannot be resumed because resource monitor 'LIMITER' has exceeded its quota."
    },
    "nigthly_integrations": [
        "Lastline",
        "TruSTAR"
    ],
    "unmockable_integrations": {
        "Whois": "Mocks does not support sockets",
        "Panorama": "Exception: Proxy process took to long to go up. https://circleci.com/gh/demisto/content/24826",
        "Image OCR": "Does not perform network traffic",
        "Server Message Block (SMB)": "Does not perform http communication",
        "Active Directory Query v2": "Does not perform http communication",
        "dnstwist": "Does not peform http communication",
        "VxStream": "JS integration, problem listed in this issue https://github.com/demisto/etc/issues/15544. Detonate URL: Large mock file.",
        "PagerDuty v2": "Integration requires SSL",
        "TCPIPUtils": "Integration requires SSL",
        "AWS - S3": "Integration requires SSL",
        "Luminate": "Integration has no proxy checkbox",
        "Pwned": "Integration has no proxy checkbox",
        "Shodan": "Integration has no proxy checkbox",
        "Google BigQuery": "Integration has no proxy checkbox",
        "ReversingLabs A1000": "Checking",
        "Check Point": "Checking",
        "okta": "Test Module failing, suspect it requires SSL",
        "Awake Security": "Checking",
        "ArcSight ESM v2": "Checking",
        "Phish.AI": "Checking",
        "Intezer": "Nightly - Checking",
        "ProtectWise": "Nightly - Checking",
        "google-vault": "Nightly - Checking",
        "RSA Archer": "Nightly - Checking",
        "McAfee NSM": "Nightly - Checking",
        "Forcepoint": "Nightly - Checking",
        "palo_alto_firewall": "Need to check test module",
        "Signal Sciences WAF": "error with certificate",
        "google": "'unsecure' parameter not working",
        "EWS Mail Sender": "Inconsistent test (playback fails, record succeeds)",
        "carbonblackliveresponse": "Pending check: issue 16072",
        "ReversingLabs Titanium Cloud": "No Unsecure checkbox. proxy trying to connect when disabled.",
        "Cybereason": "Insecure has a non empty default value, will require fixing and merging",
        "Anomali ThreatStream": "'proxy' parameter not working",
        "Palo Alto Networks Cortex": "SDK",
        "AWS - EC2": "SSL Validation fails for STS",
<<<<<<< HEAD
=======
        "AWS - ACM": "Does not support self signed certs",
        "AWS - Lambda": "AWS not accepting self-signed certs",
>>>>>>> 5b15de4c
        "Recorded Future": "might be dynamic test",
        "AlphaSOC Wisdom": "Test module issue",
        "Microsoft Graph": "Test direct access to oproxy",
        "MicrosoftGraphMail": "Test direct access to oproxy",
        "Microsoft Graph User": "Test direct access to oproxy",
        "Windows Defender Advanced Threat Protection": "Test direct access to oproxy"
    }
}<|MERGE_RESOLUTION|>--- conflicted
+++ resolved
@@ -1864,11 +1864,7 @@
         "Anomali ThreatStream": "'proxy' parameter not working",
         "Palo Alto Networks Cortex": "SDK",
         "AWS - EC2": "SSL Validation fails for STS",
-<<<<<<< HEAD
-=======
-        "AWS - ACM": "Does not support self signed certs",
         "AWS - Lambda": "AWS not accepting self-signed certs",
->>>>>>> 5b15de4c
         "Recorded Future": "might be dynamic test",
         "AlphaSOC Wisdom": "Test module issue",
         "Microsoft Graph": "Test direct access to oproxy",
