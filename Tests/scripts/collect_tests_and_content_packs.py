--- conflicted
+++ resolved
@@ -4,7 +4,6 @@
 Overview can be found at: https://confluence.paloaltonetworks.com/display/DemistoContent/Configure+Test+Filter
 """
 import argparse
-<<<<<<< HEAD
 import glob
 import json
 import logging
@@ -12,11 +11,10 @@
 import random
 import re
 import sys
-=======
+import argparse
 import logging
 from Tests.scripts.utils.log_util import install_logging
 from distutils.version import LooseVersion
->>>>>>> 33c39cda
 from copy import deepcopy
 from distutils.version import LooseVersion
 from typing import Dict, Tuple, List
