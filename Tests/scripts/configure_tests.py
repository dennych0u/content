--- conflicted
+++ resolved
@@ -274,10 +274,6 @@
         tests_from_file = get_tests(file_path)
         for test in tests_from_file:
             if test in test_names or re.match(NO_TESTS_FORMAT, test, re.IGNORECASE):
-<<<<<<< HEAD
-
-=======
->>>>>>> a200e686
                 if re.match(INTEGRATION_REGEX, file_path, re.IGNORECASE) or \
                         re.match(BETA_INTEGRATION_REGEX, file_path, re.IGNORECASE):
                     id = get_script_or_integration_id(file_path)
