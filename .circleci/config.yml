version: 2.0
jobs:
  build:
    docker:
      - image: ronykoz/content-build-node911:latest
    environment:
<<<<<<< HEAD
      CONTENT_VERSION: "18.11.1"
=======
      CONTENT_VERSION: "18.11.2"
>>>>>>> dc2a6dbe
      GIT_SHA1: "a69202151d14f290307d0a19b8ae9846e1bfddb8"
    steps:
      - checkout
      - run:
          name: Prepare Environment
          command: |
              echo 'export CIRCLE_ARTIFACTS="/home/circleci/project/artifacts"' >> $BASH_ENV
              source $BASH_ENV
              sudo mkdir -p -m 777 $CIRCLE_ARTIFACTS
      - run:
          name: Install dependencies
          command: |
              chmod +x ./Tests/scripts/*
      - add_ssh_keys:
          fingerprints:
              - "02:df:a5:6a:53:9a:f5:5d:bd:a6:fc:b2:db:9b:c9:47"
      - run:
          name: Validate Files and Yaml
          command: |
              chmod +x ./Tests/yamlvalidator
              ./Tests/yamlvalidator
              python ./Tests/scripts/validate_files_structure.py
      - run:
          name: Configure Test Filter
          command: python ./Tests/scripts/configure_tests.py
      - run:
          name: Build Content Descriptor
          command: ./setContentDescriptor.sh $CIRCLE_BUILD_NUM $GIT_SHA1 $CONTENT_VERSION
      - run:
          name: Common Server Documentation
          command: ./Documentation/commonServerDocs.sh
      - run:
          name: Create Content Artifacts
          command: python content_creator.py $CIRCLE_ARTIFACTS
      - store_artifacts:
          path: artifacts
          destination: artifacts
      - run:
          name: Download Configuration
          command: |
              ./Tests/scripts/download_demisto_conf.sh<|MERGE_RESOLUTION|>--- conflicted
+++ resolved
@@ -4,11 +4,7 @@
     docker:
       - image: ronykoz/content-build-node911:latest
     environment:
-<<<<<<< HEAD
-      CONTENT_VERSION: "18.11.1"
-=======
       CONTENT_VERSION: "18.11.2"
->>>>>>> dc2a6dbe
       GIT_SHA1: "a69202151d14f290307d0a19b8ae9846e1bfddb8"
     steps:
       - checkout
@@ -49,4 +45,34 @@
       - run:
           name: Download Configuration
           command: |
-              ./Tests/scripts/download_demisto_conf.sh+              ./Tests/scripts/download_demisto_conf.sh
+      - run:
+          name: Create Instance
+          command: |
+              ./Tests/scripts/create_instance.sh instance.json
+      - run:
+          name: Setup Instance
+          command: |
+              ./Tests/scripts/run_installer_on_instance.sh
+              ./Tests/scripts/wait_until_server_ready.sh
+      - run:
+          name: Run Tests
+          shell: /bin/bash
+          command: ./Tests/scripts/run_tests.sh
+      - run:
+          name: Slack Notifier
+          shell: /bin/bash
+          command: ./Tests/scripts/slack_notifier.sh
+          when: always
+      - run:
+          name: Instance Test
+          command: ./Tests/scripts/instance_test.sh
+          when: always
+      - run:
+          name: Destroy Instances
+          command: ./Tests/scripts/destroy_instances.sh $CIRCLE_ARTIFACTS
+          when: always
+      - store_artifacts:
+          path: artifacts
+          destination: artifacts
+          when: always