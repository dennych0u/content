--- conflicted
+++ resolved
@@ -4,18 +4,13 @@
 
 import json
 from base64 import b64decode
+from multiprocessing import Process
 from gevent.pywsgi import WSGIServer
 from tempfile import NamedTemporaryFile
-<<<<<<< HEAD
 from flask import Flask, Response, request
 from netaddr import IPAddress, iprange_to_cidrs
+from ssl import SSLContext, SSLError, PROTOCOL_TLSv1_2
 from typing import Callable, List, Any, cast, Dict, Tuple
-=======
-from typing import Callable, List, Any, cast, Dict
-from base64 import b64decode
-from ssl import SSLContext, SSLError, PROTOCOL_TLSv1_2
-from multiprocessing import Process
->>>>>>> 66a154bb
 
 
 class Handler:
