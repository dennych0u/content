## [Unreleased]
  - Added the *offset* parameter to the ***eis-update*** command.
  - Added support for the following inline URL parameters.
    - n - The number of indicators to fetch.
    - s - The first index from which to fetch indicators.
    - v - The output format for indicators.
    - q - The query that defines which indicators to fetch.
<<<<<<< HEAD
    - t - The type indicated in the mwg format.
    - sp - Whether to strip ports of urls in the panosurl format.
    - di - Whether to drop invalid urls in the panosurl format.
    - cd - The default category in the proxysg format.
    - ca - The categories to show in the proxysg format.
  - Added support for "McAfee Web Gateway", "PAN-OS URL" and "Symantec ProxySG" output formats.
  - Fixed and issue where "json", "json-seq" and "csv" formats did not match the original Minemeld formats.
  - Added support for "XSOAR json", "XSOAR json-seq" and "XSOAR csv" output formats.
  - Added feature where "csv" and "XSOAR csv" formats now download a .csv file with the indicator info.
  - Added feature where "json-seq" and "XSOAR json-seq" now download a file with indicator info as a json sequence.
=======
  - Improved test module functionality.

>>>>>>> 2b5bbf0f

## [20.2.4] - 2020-02-25
Use the Export Indicators Service integration to export system indicators to a list (file) and supports enforcing basic authentication.<|MERGE_RESOLUTION|>--- conflicted
+++ resolved
@@ -5,7 +5,7 @@
     - s - The first index from which to fetch indicators.
     - v - The output format for indicators.
     - q - The query that defines which indicators to fetch.
-<<<<<<< HEAD
+  - Improved test module functionality.
     - t - The type indicated in the mwg format.
     - sp - Whether to strip ports of urls in the panosurl format.
     - di - Whether to drop invalid urls in the panosurl format.
@@ -16,10 +16,6 @@
   - Added support for "XSOAR json", "XSOAR json-seq" and "XSOAR csv" output formats.
   - Added feature where "csv" and "XSOAR csv" formats now download a .csv file with the indicator info.
   - Added feature where "json-seq" and "XSOAR json-seq" now download a file with indicator info as a json sequence.
-=======
-  - Improved test module functionality.
-
->>>>>>> 2b5bbf0f
 
 ## [20.2.4] - 2020-02-25
 Use the Export Indicators Service integration to export system indicators to a list (file) and supports enforcing basic authentication.